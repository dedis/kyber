--- conflicted
+++ resolved
@@ -12,9 +12,9 @@
 )
 
 type Suite interface {
-	crypto.Group
-	Cipher(key []byte, options ...interface{}) crypto.Cipher
-	crypto.Encoding
+	kyber.Group
+	Cipher(key []byte, options ...interface{}) kyber.Cipher
+	kyber.Encoding
 }
 
 // A basic, verifiable signature
@@ -24,11 +24,7 @@
 }
 
 // Returns a secret that depends on on a message and a point
-<<<<<<< HEAD
-func hashSchnorr(group Suite, message []byte, p crypto.Point) crypto.Scalar {
-=======
-func hashSchnorr(suite kyber.Suite, message []byte, p kyber.Point) kyber.Scalar {
->>>>>>> 8e6eddfe
+func hashSchnorr(suite Suite, message []byte, p kyber.Point) kyber.Scalar {
 	pb, _ := p.MarshalBinary()
 	c := group.Cipher(pb)
 	c.Message(nil, nil, message)
@@ -39,13 +35,8 @@
 // crypto/anon/sig.go
 // The ring structure is removed and
 // The anonimity set is reduced to one public key = no anonimity
-<<<<<<< HEAD
-func SchnorrSign(group Suite, random cipher.Stream, message []byte,
-	privateKey crypto.Scalar) []byte {
-=======
-func SchnorrSign(suite kyber.Suite, random cipher.Stream, message []byte,
+func SchnorrSign(suite Suite, random cipher.Stream, message []byte,
 	privateKey kyber.Scalar) []byte {
->>>>>>> 8e6eddfe
 
 	// Create random secret v and public point commitment T
 	v := group.Scalar().Pick(random)
@@ -67,11 +58,7 @@
 	return buf.Bytes()
 }
 
-<<<<<<< HEAD
-func SchnorrVerify(group Suite, message []byte, publicKey crypto.Point,
-=======
-func SchnorrVerify(suite kyber.Suite, message []byte, publicKey kyber.Point,
->>>>>>> 8e6eddfe
+func SchnorrVerify(suite Suite, message []byte, publicKey kyber.Point,
 	signatureBuffer []byte) error {
 
 	// Decode the signature
@@ -84,15 +71,9 @@
 	c := sig.C
 
 	// Compute base**(r + x*c) == T
-<<<<<<< HEAD
-	var P, T crypto.Point
-	P = group.Point()
-	T = group.Point()
-=======
 	var P, T kyber.Point
 	P = suite.Point()
 	T = suite.Point()
->>>>>>> 8e6eddfe
 	T.Add(T.Mul(nil, r), P.Mul(publicKey, c))
 
 	// Verify that the hash based on the message and T
