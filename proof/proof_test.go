--- conflicted
+++ resolved
@@ -4,22 +4,13 @@
 	"encoding/hex"
 	"fmt"
 	"github.com/dedis/crypto/abstract"
-<<<<<<< HEAD
 	"github.com/dedis/crypto/suite"
-=======
-	"github.com/dedis/crypto/nist"
->>>>>>> 254f2941
 	"testing"
 )
 
 func TestRep(t *testing.T) {
-<<<<<<< HEAD
 	suite := suite.Default(nil)
 	rand := suite.Cipher(abstract.FreshKey)
-=======
-	suite := nist.NewAES128SHA256P256()
-	rand := suite.Cipher(abstract.RandomKey)
->>>>>>> 254f2941
 
 	x := suite.Scalar().Random(rand)
 	y := suite.Scalar().Random(rand)
@@ -93,11 +84,7 @@
 	fmt.Println(pred.String())
 
 	// Crypto setup
-<<<<<<< HEAD
 	suite := suite.Default(nil)
-=======
-	suite := nist.NewAES128SHA256P256()
->>>>>>> 254f2941
 	rand := suite.Cipher([]byte("example"))
 	B := suite.Point().Base() // standard base point
 
@@ -123,13 +110,10 @@
 	// Output:
 	// X=x*B
 	// Proof:
-	// 00000000  04 23 62 b1 f9 cb f4 a2  6d 7f 3e 69 cb b6 77 ab  |.#b.....m.>i..w.|
-	// 00000010  90 fc 7c db a0 c6 e8 12  f2 0a d4 40 a4 b6 c4 de  |..|........@....|
-	// 00000020  9e e8 61 88 5e 50 fd 03  a9 ff 9c a3 c4 29 f7 18  |..a.^P.......)..|
-	// 00000030  49 ad 31 0e f9 17 15 1e  3b 8d 0e 2f b2 c4 28 32  |I.1.....;../..(2|
-	// 00000040  4a 20 ba b2 9d 3a 40 ae  0f 28 16 a2 ad 44 76 d2  |J ...:@..(...Dv.|
-	// 00000050  83 f2 09 4d b8 a5 d0 f6  5e 5d ff 6e b7 9a 0f 1b  |...M....^].n....|
-	// 00000060  9a                                                |.|
+	// 00000000  80 63 15 19 7f 91 5f 81  94 40 3b a0 7b cd b2 53  |.c...._..@;.{..S|
+	// 00000010  39 e6 09 e8 dd 6b 33 9a  4a fa cc 6b b5 aa ef 52  |9....k3.J..k...R|
+	// 00000020  0a af 3e f6 39 5e a4 7f  60 b5 15 ac 10 82 1c ee  |..>.9^..`.......|
+	// 00000030  9f 70 7a e1 2a 7e 20 c3  ad 9a 8b b7 f2 6e 30 ae  |.pz.*~ ......n0.|
 	// Proof verified.
 }
 
@@ -211,11 +195,7 @@
 	fmt.Println("Predicate: " + pred.String())
 
 	// Crypto setup
-<<<<<<< HEAD
 	suite := suite.Default(nil)
-=======
-	suite := nist.NewAES128SHA256P256()
->>>>>>> 254f2941
 	rand := suite.Cipher([]byte("example"))
 	B := suite.Point().Base() // standard base point
 
@@ -249,22 +229,17 @@
 	// Output:
 	// Predicate: X=x*B || Y=y*B
 	// Proof:
-	// 00000000  04 af 84 ed e5 86 04 cf  81 e4 18 17 84 0c 39 ab  |..............9.|
-	// 00000010  fe 5c bc cc 00 85 e0 a2  ee aa d5 22 18 dd c4 a1  |.\........."....|
-	// 00000020  5b 85 52 d4 dd 72 9b d2  2b e2 02 d2 5f 6f cb 10  |[.R..r..+..._o..|
-	// 00000030  b5 1b 18 c3 02 1e 2f dd  50 54 9d 4c 19 aa 30 80  |....../.PT.L..0.|
-	// 00000040  4a 04 f8 26 2f 55 ed b3  00 ad 38 ba f9 0f d6 fb  |J..&/U....8.....|
-	// 00000050  0a d1 0e 56 be dd 71 7d  1d a9 36 2f 1f 20 b8 98  |...V..q}..6/. ..|
-	// 00000060  a6 3f d0 fa dc 52 ca 57  8d 7e 37 aa ac e5 8c 4c  |.?...R.W.~7....L|
-	// 00000070  2a eb d9 5c 0c 68 c8 e8  ac 99 7f b4 96 56 cf 59  |*..\.h.......V.Y|
-	// 00000080  79 6f c5 c2 0a 9f 1f 3b  34 61 0f 9b b7 50 00 b7  |yo.....;4a...P..|
-	// 00000090  29 02 8e d5 41 9a 92 95  6b 4e 18 5b 89 a5 93 1e  |)...A...kN.[....|
-	// 000000a0  42 cd 32 17 7d 53 c5 e4  48 79 49 b2 3e 1e e2 62  |B.2.}S..HyI.>..b|
-	// 000000b0  39 08 13 d5 2e f8 c5 e9  c1 28 09 91 7a 95 c9 12  |9........(..z...|
-	// 000000c0  17 85 49 9e b0 3c fe fc  5d 5b 73 b1 d2 bf f9 59  |..I..<..][s....Y|
-	// 000000d0  5b 5f 10 12 cb 9c d0 c6  bc 2c 75 fb 52 9c 66 c5  |[_.......,u.R.f.|
-	// 000000e0  17 cb 93 8b c6 f6 34 12  83 a0 32 2e 82 2c 4b fb  |......4...2..,K.|
-	// 000000f0  b3 0c a1 4b a5 e3 27 43  b6 2f ed fa ca 4f 93 83  |...K..'C./...O..|
-	// 00000100  fd 56                                             |.V|
+	// 00000000  62 22 5e ef 5a 93 60 f2  d8 f8 87 41 06 53 33 e9  |b"^.Z.`....A.S3.|
+	// 00000010  68 20 ea 1b 5d 7b 0d de  5f 2c 0c 76 cd ce 57 85  |h ..]{.._,.v..W.|
+	// 00000020  20 d4 30 9b 06 5b dd f1  3d d6 be 3c ab b7 bf f8  | .0..[..=..<....|
+	// 00000030  9a 4e 73 0e 01 eb c8 6c  1e 8c 52 64 6a 6b 7d cd  |.Ns....l..Rdjk}.|
+	// 00000040  0f 61 a8 44 7b 3b bc 42  c7 e3 6e 41 12 b3 7d 3f  |.a.D{;.B..nA..}?|
+	// 00000050  d5 97 3c 29 1b d8 8d b2  9c 25 78 db 9a c3 0d 19  |..<).....%x.....|
+	// 00000060  00 78 6c ff 40 ae 0b 42  60 b5 7f 1e 23 1b 26 98  |.xl.@..B`...#.&.|
+	// 00000070  54 bc bb 6d ff 68 2b f4  77 7c 4f 22 a3 3a 82 63  |T..m.h+.w|O".:.c|
+	// 00000080  03 1e 0d 24 1e e7 bc 9b  7b f0 d5 5d 43 e0 31 1b  |...$....{..]C.1.|
+	// 00000090  80 c4 94 41 d6 85 e0 85  ec 3d 40 d6 bf 75 d8 e8  |...A.....=@..u..|
+	// 000000a0  00 dc 00 fb a1 ff d8 63  80 5d b0 0a 2f b6 0d 55  |.......c.]../..U|
+	// 000000b0  bd 0e 81 bb fb 4f ce 76  3b 6f 94 b8 a5 90 f5 43  |.....O.v;o.....C|
 	// Proof verified.
 }