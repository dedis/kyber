--- conflicted
+++ resolved
@@ -166,15 +166,10 @@
 // Client is a struct used to communicate with a remote Service running on a
 // onet.Server. Using Send it can connect to multiple remote Servers.
 type Client struct {
-<<<<<<< HEAD
-	service string
-	si      *network.ServerIdentity
-	conn    *websocket.Conn
-	suite   network.Suite
-=======
 	service     string
 	connections map[destination]*websocket.Conn
->>>>>>> fb8523ab
+	suite       network.Suite
+
 	// whether to keep the connection
 	keep bool
 	rx   uint64
@@ -186,13 +181,9 @@
 // connection will be started, until Close is called.
 func NewClient(s string, suite network.Suite) *Client {
 	return &Client{
-<<<<<<< HEAD
-		service: s,
-		suite:   suite,
-=======
 		service:     s,
 		connections: make(map[destination]*websocket.Conn),
->>>>>>> fb8523ab
+		suite:       suite,
 	}
 }
 
@@ -200,15 +191,10 @@
 // two messages if it's the same server.
 func NewClientKeep(s string, suite network.Suite) *Client {
 	return &Client{
-<<<<<<< HEAD
-		service: s,
-		keep:    true,
-		suite:   suite,
-=======
 		service:     s,
 		keep:        true,
 		connections: make(map[destination]*websocket.Conn),
->>>>>>> fb8523ab
+		suite:       suite,
 	}
 }
 
