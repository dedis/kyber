--- conflicted
+++ resolved
@@ -366,8 +366,11 @@
 func testRouterSendMsgDuplex(t *testing.T, fac routerFactory) {
 	h1, err1 := fac(2011)
 	h2, err2 := fac(2012)
-	if err1 != nil || err2 != nil {
-		t.Fatal("Could not setup hosts")
+	if err1 != nil {
+		t.Fatal("Could not setup hosts: ", err1)
+	}
+	if err2 != nil {
+		t.Fatal("Could not setup hosts: ", err2)
 	}
 	go h1.Start()
 	go h2.Start()
@@ -458,12 +461,10 @@
 	log.ErrFatal(err)
 	go router1.Start()
 	go router2.Start()
-<<<<<<< HEAD
-	si1 := NewServerIdentity(tSuite.Point().Null(), router1.address)
-=======
+
 	addr := NewAddress(router1.address.ConnType(), "127.0.0.1:"+router1.address.Port())
-	si1 := NewServerIdentity(Suite.Point().Null(), addr)
->>>>>>> fb8523ab
+	si1 := NewServerIdentity(Suite.Point(tSuite).Null(), addr)
+
 	log.ErrFatal(router2.Send(si1, si1))
 
 	// Wait for the message to be sent and received
