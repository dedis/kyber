package dkg

import (
	"crypto/rand"
	"fmt"
<<<<<<< HEAD
	mathRand "math/rand"
	"testing"

	"github.com/dedis/kyber"
	"github.com/dedis/kyber/group/edwards25519"
	"github.com/dedis/kyber/share"
	vss "github.com/dedis/kyber/share/vss/pedersen"
=======
	"testing"

>>>>>>> f5ea196b
	"github.com/stretchr/testify/require"
	"go.dedis.ch/kyber/v3"
	"go.dedis.ch/kyber/v3/group/edwards25519"
	"go.dedis.ch/kyber/v3/share"
	vss "go.dedis.ch/kyber/v3/share/vss/pedersen"
)

var suite = edwards25519.NewBlakeSHA256Ed25519()

<<<<<<< HEAD
var nbParticipants = 5
=======
const nbParticipants = 5
>>>>>>> f5ea196b

func generate() (partPubs []kyber.Point, partSec []kyber.Scalar, dkgs []*DistKeyGenerator) {
	partPubs = make([]kyber.Point, nbParticipants)
	partSec = make([]kyber.Scalar, nbParticipants)
	for i := 0; i < nbParticipants; i++ {
		sec, pub := genPair()
		partPubs[i] = pub
		partSec[i] = sec
	}
<<<<<<< HEAD
	dkgs = dkgGen(nbParticipants, vss.MinimumT(nbParticipants))
=======
	dkgs = dkgGen(partPubs, partSec)
	return
>>>>>>> f5ea196b
}

func TestDKGNewDistKeyGenerator(t *testing.T) {
	partPubs, partSec, _ := generate()

	long := partSec[0]
	dkg, err := NewDistKeyGenerator(suite, long, partPubs, nbParticipants/2+1)
	require.Nil(t, err)
	require.NotNil(t, dkg.dealer)
	require.True(t, dkg.canIssue)
	require.True(t, dkg.canReceive)
	require.True(t, dkg.newPresent)
	// because we set old = new
	require.True(t, dkg.oldPresent)
	require.True(t, dkg.canReceive)
	require.False(t, dkg.isResharing)

	sec, _ := genPair()
	_, err = NewDistKeyGenerator(suite, sec, partPubs, nbParticipants/2+1)
	require.Error(t, err)
}

func TestDKGDeal(t *testing.T) {
	_, _, dkgs := generate()
	dkg := dkgs[0]

	dks, err := dkg.DistKeyShare()
	require.Error(t, err)
	require.Nil(t, dks)

	deals, err := dkg.Deals()
	require.Nil(t, err)
	require.Len(t, deals, nbParticipants-1)

	for i := range deals {
		require.NotNil(t, deals[i])
		require.Equal(t, uint32(0), deals[i].Index)
	}

	v, ok := dkg.verifiers[uint32(dkg.nidx)]
	require.True(t, ok)
	require.NotNil(t, v)
}

func TestDKGProcessDeal(t *testing.T) {
<<<<<<< HEAD
	dkgs = dkgGen(nbParticipants, vss.MinimumT(nbParticipants))
=======
	_, _, dkgs := generate()

>>>>>>> f5ea196b
	dkg := dkgs[0]
	deals, err := dkg.Deals()
	require.Nil(t, err)

	rec := dkgs[1]
	deal := deals[1]
	require.Equal(t, int(deal.Index), 0)
	require.Equal(t, 1, rec.nidx)

	// verifier don't find itself
	goodP := rec.c.NewNodes
	rec.c.NewNodes = make([]kyber.Point, 0)
	resp, err := rec.ProcessDeal(deal)
	require.Nil(t, resp)
	require.Error(t, err)
	rec.c.NewNodes = goodP

	// good deal
	resp, err = rec.ProcessDeal(deal)
	require.NotNil(t, resp)
	require.Equal(t, vss.StatusApproval, resp.Response.Status)
	require.Nil(t, err)
	_, ok := rec.verifiers[deal.Index]
	require.True(t, ok)
	require.Equal(t, uint32(0), resp.Index)

	// duplicate
	resp, err = rec.ProcessDeal(deal)
	require.Nil(t, resp)
	require.Error(t, err)

	// wrong index
	goodIdx := deal.Index
	deal.Index = uint32(nbParticipants + 1)
	resp, err = rec.ProcessDeal(deal)
	require.Nil(t, resp)
	require.Error(t, err)
	deal.Index = goodIdx

	// wrong deal
	goodSig := deal.Deal.Signature
	deal.Deal.Signature = randomBytes(len(deal.Deal.Signature))
	resp, err = rec.ProcessDeal(deal)
	require.Nil(t, resp)
	require.Error(t, err)
	deal.Deal.Signature = goodSig

}

func TestDKGProcessResponse(t *testing.T) {
	// first peer generates wrong deal
	// second peer processes it and returns a complaint
	// first peer process the complaint

<<<<<<< HEAD
	dkgs = dkgGen(nbParticipants, vss.MinimumT(nbParticipants))
=======
	_, _, dkgs := generate()
>>>>>>> f5ea196b
	dkg := dkgs[0]
	idxRec := 1
	rec := dkgs[idxRec]
	deal, err := dkg.dealer.PlaintextDeal(idxRec)
	require.Nil(t, err)

	// give a wrong deal
	goodSecret := deal.SecShare.V
	deal.SecShare.V = suite.Scalar().Zero()
	dd, err := dkg.Deals()
	encD := dd[idxRec]
	require.Nil(t, err)
	resp, err := rec.ProcessDeal(encD)
	require.Nil(t, err)
	require.NotNil(t, resp)
	require.Equal(t, vss.StatusComplaint, resp.Response.Status)
	deal.SecShare.V = goodSecret
	dd, _ = dkg.Deals()
	encD = dd[idxRec]

	// no verifier tied to Response
	v, ok := dkg.verifiers[0]
	require.NotNil(t, v)
	require.True(t, ok)
	require.NotNil(t, v)
	delete(dkg.verifiers, 0)
	j, err := dkg.ProcessResponse(resp)
	require.Nil(t, j)
	require.NotNil(t, err)
	dkg.verifiers[0] = v

	// invalid response
	goodSig := resp.Response.Signature
	resp.Response.Signature = randomBytes(len(goodSig))
	j, err = dkg.ProcessResponse(resp)
	require.Nil(t, j)
	require.Error(t, err)
	resp.Response.Signature = goodSig

	// valid complaint from our deal
	j, err = dkg.ProcessResponse(resp)
	require.NotNil(t, j)
	require.Nil(t, err)

	// valid complaint from another deal from another peer
	dkg2 := dkgs[2]
	require.Nil(t, err)
	// fake a wrong deal
	// deal20, err := dkg2.dealer.PlaintextDeal(0)
	// require.Nil(t, err)
	deal21, err := dkg2.dealer.PlaintextDeal(1)
	require.Nil(t, err)
	goodRnd21 := deal21.SecShare.V
	deal21.SecShare.V = suite.Scalar().Zero()
	deals2, err := dkg2.Deals()
	require.Nil(t, err)

	resp12, err := rec.ProcessDeal(deals2[idxRec])
	require.NotNil(t, resp)
	require.Equal(t, vss.StatusComplaint, resp12.Response.Status)
	require.Equal(t, deals2[idxRec].Index, uint32(dkg2.nidx))
	require.Equal(t, resp12.Index, uint32(dkg2.nidx))
	require.Equal(t, vss.StatusComplaint, rec.verifiers[uint32(dkg2.oidx)].Responses()[uint32(rec.nidx)].Status)

	deal21.SecShare.V = goodRnd21
	deals2, err = dkg2.Deals()
	require.Nil(t, err)

	// give it to the first peer
	// process dealer 2's deal
	r, err := dkg.ProcessDeal(deals2[0])
	require.Nil(t, err)
	require.NotNil(t, r)

	// process response from peer 1
	j, err = dkg.ProcessResponse(resp12)
	require.Nil(t, j)
	require.Nil(t, err)

	// Justification part:
	// give the complaint to the dealer
	j, err = dkg2.ProcessResponse(resp12)
	require.Nil(t, err)
	require.NotNil(t, j)

	// hack because all is local, and resp has been modified locally by dkg2's
	// dealer, the status has became "justified"
	resp12.Response.Status = vss.StatusComplaint
	err = dkg.ProcessJustification(j)
	require.Nil(t, err)

	// remove verifiers
	v = dkg.verifiers[j.Index]
	delete(dkg.verifiers, j.Index)
	err = dkg.ProcessJustification(j)
	require.Error(t, err)
	dkg.verifiers[j.Index] = v

}

<<<<<<< HEAD
func TestDKGResharingThreshold(t *testing.T) {
	n := 7
	oldT := vss.MinimumT(n)
	dkgs = dkgGen(n, oldT)
	fullExchange(t, dkgs, true)

	newN := len(partPubs) + 1
	newT := vss.MinimumT(newN)
	shares := make([]*DistKeyShare, len(dkgs))
	sshares := make([]*share.PriShare, len(dkgs))
	for i, dkg := range dkgs {
		share, err := dkg.DistKeyShare()
		require.NoError(t, err)
		shares[i] = share
		sshares[i] = shares[i].Share
	}

	newPubs := make([]kyber.Point, newN)
	for i := range dkgs {
		newPubs[i] = dkgs[i].pub
	}
	newPriv, newPub := genPair()
	newPubs[len(dkgs)] = newPub
	newDkgs := make([]*DistKeyGenerator, newN)
	var err error
	for i := range dkgs {
		c := &Config{
			Suite:        suite,
			Longterm:     partSec[i],
			OldNodes:     partPubs,
			NewNodes:     newPubs,
			Share:        shares[i],
			NewThreshold: newT,
			OldThreshold: oldT,
		}
		newDkgs[i], err = NewDistKeyHandler(c)
		require.NoError(t, err)
	}
	newDkgs[len(dkgs)], err = NewDistKeyHandler(&Config{
		Suite:        suite,
		Longterm:     newPriv,
		OldNodes:     partPubs,
		NewNodes:     newPubs,
		PublicCoeffs: shares[0].Commits,
		OldThreshold: oldT,
		NewThreshold: newT,
	})
	require.NoError(t, err)

	selectedDkgs := make([]*DistKeyGenerator, 0, newT)
	selected := make(map[string]bool)
	// add the new node
	selectedDkgs = append(selectedDkgs, newDkgs[len(dkgs)])
	selected[selectedDkgs[0].long.String()] = true
	// select a subset of the new group
	for len(selected) < newT+1 {
		idx := mathRand.Intn(len(newDkgs))
		str := newDkgs[idx].long.String()
		if selected[str] {
			continue
		}
		selected[str] = true
		selectedDkgs = append(selectedDkgs, newDkgs[idx])
	}

	deals := make([]map[int]*Deal, 0, newN*newN)
	for _, dkg := range selectedDkgs {
		if !dkg.oldPresent {
			continue
		}
		localDeals, err := dkg.Deals()
		require.NoError(t, err)
		deals = append(deals, localDeals)
	}

	resps := make(map[int][]*Response)
	for i, localDeals := range deals {
		for j, d := range localDeals {
			for _, dkg := range selectedDkgs {
				if dkg.newPresent && dkg.nidx == j {
					resp, err := dkg.ProcessDeal(d)
					require.Nil(t, err)
					require.Equal(t, vss.StatusApproval, resp.Response.Status)
					resps[i] = append(resps[i], resp)
				}
			}
		}
	}

	for _, dealResponses := range resps {
		for _, resp := range dealResponses {
			for _, dkg := range selectedDkgs {
				// Ignore messages from ourselves
				if resp.Response.Index == uint32(dkg.nidx) {
					continue
				}
				j, err := dkg.ProcessResponse(resp)
				if err != nil {
					fmt.Printf("old dkg at (oidx %d, nidx %d) has received response from idx %d for dealer idx %d\n", dkg.oidx, dkg.nidx, resp.Response.Index, resp.Index)
				}
				require.Nil(t, err)
				require.Nil(t, j)
			}
		}
	}

	for _, dkg := range selectedDkgs {
		dkg.SetTimeout()
	}

	dkss := make([]*DistKeyShare, 0, len(selectedDkgs))
	newShares := make([]*share.PriShare, 0, len(selectedDkgs))
	for _, dkg := range selectedDkgs {
		if dkg.newPresent {
			require.False(t, dkg.FullyCertified())
			require.True(t, dkg.Certified())
			dks, err := dkg.DistKeyShare()
			require.NoError(t, err)
			dkss = append(dkss, dks)
			newShares = append(newShares, dks.Share)
		}
	}

	// check
	// 1. shares are different between the two rounds
	// 2. shares reconstruct to the same secret
	// 3. public polynomial is different but for the first coefficient /public
	// key/

	for _, newDks := range dkss {
		for _, oldDks := range shares {
			require.NotEqual(t, newDks.Share.V.String(), oldDks.Share.V.String())
		}
	}
	//thr := vss.MinimumT(nbParticipants)
	//// 2.
	oldSecret, err := share.RecoverSecret(suite, sshares, oldT, n)
	require.NoError(t, err)
	newSecret, err := share.RecoverSecret(suite, newShares, newT, newN)
	require.NoError(t, err)
	require.Equal(t, oldSecret.String(), newSecret.String())

}

// TestDKGThreshold tests the "threshold dkg" where only a subset of nodes succeed
// at the DKG
func TestDKGThreshold(t *testing.T) {
	n := 7
	// should succeed with only this number of nodes
	newTotal := vss.MinimumT(n)

	dkgs := make([]*DistKeyGenerator, n)
	privates := make([]kyber.Scalar, n)
	publics := make([]kyber.Point, n)
	for i := 0; i < n; i++ {
		priv, pub := genPair()
		privates[i] = priv
		publics[i] = pub
	}

	for i := 0; i < n; i++ {
		dkg, err := NewDistKeyGenerator(suite, privates[i], publics, newTotal)
		if err != nil {
			panic(err)
		}
		dkgs[i] = dkg
	}

	// only take a threshold of them
	thrDKGs := make(map[uint32]*DistKeyGenerator)
	alreadyTaken := make(map[int]bool)
	for len(thrDKGs) < newTotal {
		idx := mathRand.Intn(nbParticipants)
		if alreadyTaken[idx] {
			continue
		}
		alreadyTaken[idx] = true
		dkg := dkgs[idx]
		thrDKGs[uint32(dkg.nidx)] = dkg
	}
=======
func TestSetTimeout(t *testing.T) {
	_, _, dkgs := generate()
>>>>>>> f5ea196b

	// full secret sharing exchange
	// 1. broadcast deals
	resps := make([]*Response, 0, newTotal*newTotal)
	for _, dkg := range thrDKGs {
		deals, err := dkg.Deals()
		require.Nil(t, err)
		for i, d := range deals {
			// give the deal anyway - simpler
			recipient, exists := thrDKGs[uint32(i)]
			if !exists {
				// one of the "offline" dkg
				continue
			}
			resp, err := recipient.ProcessDeal(d)
			require.Nil(t, err)
			require.Equal(t, vss.StatusApproval, resp.Response.Status)
			resps = append(resps, resp)
		}
	}

	// 2. Broadcast responses
	for _, resp := range resps {
<<<<<<< HEAD
		for _, dkg := range thrDKGs {
			if resp.Response.Index == uint32(dkg.nidx) {
				// skip the responses this dkg sent out
				continue
=======
		for _, dkg := range dkgs {
			if !dkg.verifiers[resp.Index].EnoughApprovals() {
				// ignore messages about ourself
				if resp.Response.Index == uint32(dkg.nidx) {
					continue
				}
				j, err := dkg.ProcessResponse(resp)
				require.Nil(t, err)
				require.Nil(t, j)
>>>>>>> f5ea196b
			}
			j, err := dkg.ProcessResponse(resp)
			require.Nil(t, err)
			require.Nil(t, j)
		}
	}

<<<<<<< HEAD
	// 3. make sure nobody has a QUAL set
	for _, dkg := range thrDKGs {
		require.False(t, dkg.Certified())
		require.Equal(t, 0, len(dkg.QUAL()))
		for _, dkg2 := range thrDKGs {
=======
	// 3. make sure everyone has the same QUAL set
	for _, dkg := range dkgs {
		for _, dkg2 := range dkgs {
>>>>>>> f5ea196b
			require.False(t, dkg.isInQUAL(uint32(dkg2.nidx)))
		}
	}

	for _, dkg := range thrDKGs {
		for i, v := range dkg.verifiers {
			if alreadyTaken[int(i)] {
				require.True(t, v.EnoughApprovals())
			} else {
				//XXX to fix - namely dkg that reeives first packet (deal) will set
				//the treshold to the received value - no check if it's corect of
				//not compared to the config
				var app int
				for _, r := range v.Responses() {
					if r.Status == vss.StatusApproval {
						app++
					}
				}
				require.Equal(t, 0, app)
				require.False(t, v.EnoughApprovals())
			}
		}
		dkg.SetTimeout()
	}

<<<<<<< HEAD
	for _, dkg := range thrDKGs {
		require.Equal(t, newTotal, len(dkg.QUAL()))
		require.True(t, dkg.Certified())
		_, err := dkg.DistKeyShare()
		require.NoError(t, err)
		for _, dkg2 := range thrDKGs {
=======
	for _, dkg := range dkgs {
		for _, dkg2 := range dkgs {
>>>>>>> f5ea196b
			require.True(t, dkg.isInQUAL(uint32(dkg2.nidx)))
		}
	}

}

func TestDistKeyShare(t *testing.T) {
<<<<<<< HEAD
	dkgs = dkgGen(nbParticipants, vss.MinimumT(nbParticipants))
	fullExchange(t, dkgs, true)
=======
	_, _, dkgs := generate()
	fullExchange(t, dkgs)
>>>>>>> f5ea196b

	for _, dkg := range dkgs {
		require.True(t, dkg.Certified())
	}
	// verify integrity of shares etc
	dkss := make([]*DistKeyShare, nbParticipants)
	var poly *share.PriPoly
	for i, dkg := range dkgs {
		dks, err := dkg.DistKeyShare()
		require.Nil(t, err)
		require.NotNil(t, dks)
		require.NotNil(t, dks.PrivatePoly)
		dkss[i] = dks
		require.Equal(t, dkg.nidx, dks.Share.I)

		pripoly := share.CoefficientsToPriPoly(suite, dks.PrivatePoly)
		if poly == nil {
			poly = pripoly
			continue
		}
		poly, err = poly.Add(pripoly)
		require.NoError(t, err)
	}

	shares := make([]*share.PriShare, nbParticipants)
	for i, dks := range dkss {
		require.True(t, checkDks(dks, dkss[0]), "dist key share not equal %d vs %d", dks.Share.I, 0)
		shares[i] = dks.Share
	}

	secret, err := share.RecoverSecret(suite, shares, nbParticipants, nbParticipants)
	require.Nil(t, err)

	secretCoeffs := poly.Coefficients()
	require.Equal(t, secret.String(), secretCoeffs[0].String())

	commitSecret := suite.Point().Mul(secret, nil)
	require.Equal(t, dkss[0].Public().String(), commitSecret.String())
}

<<<<<<< HEAD
func dkgGen(n, t int) []*DistKeyGenerator {
	partPubs = make([]kyber.Point, n)
	partSec = make([]kyber.Scalar, n)
	for i := 0; i < n; i++ {
		sec, pub := genPair()
		partPubs[i] = pub
		partSec[i] = sec
	}
	dkgs := make([]*DistKeyGenerator, n)
	for i := 0; i < n; i++ {
		dkg, err := NewDistKeyGenerator(suite, partSec[i], partPubs, t)
=======
func dkgGen(partPubs []kyber.Point, partSec []kyber.Scalar) []*DistKeyGenerator {
	dkgs := make([]*DistKeyGenerator, nbParticipants)
	for i := 0; i < nbParticipants; i++ {
		dkg, err := NewDistKeyGenerator(suite, partSec[i], partPubs, vss.MinimumT(nbParticipants))
>>>>>>> f5ea196b
		if err != nil {
			panic(err)
		}
		dkgs[i] = dkg
	}
	return dkgs
}

func genPair() (kyber.Scalar, kyber.Point) {
	sc := suite.Scalar().Pick(suite.RandomStream())
	return sc, suite.Point().Mul(sc, nil)
}

func randomBytes(n int) []byte {
	var buff = make([]byte, n)
	_, _ = rand.Read(buff[:])
	return buff
}
func checkDks(dks1, dks2 *DistKeyShare) bool {
	if len(dks1.Commits) != len(dks2.Commits) {
		return false
	}
	for i, p := range dks1.Commits {
		if !p.Equal(dks2.Commits[i]) {
			return false
		}
	}
	return true
}

<<<<<<< HEAD
func fullExchange(t *testing.T, dkgs []*DistKeyGenerator, checkQUAL bool) {
	// full secret sharing exchange
	// 1. broadcast deals
	n := len(dkgs)
	resps := make([]*Response, 0, n*n)
	for _, dkg := range dkgs {
=======
func fullExchange(t *testing.T, dkgs []*DistKeyGenerator) {
	// full secret sharing exchange
	// 1. broadcast deals
	resps := make([]*Response, 0, nbParticipants*nbParticipants)
	for idx, dkg := range dkgs {
>>>>>>> f5ea196b
		deals, err := dkg.Deals()
		require.Nil(t, err)
		for i, d := range deals {
			require.True(t, i != idx)
			resp, err := dkgs[i].ProcessDeal(d)
			require.Nil(t, err)
			require.Equal(t, vss.StatusApproval, resp.Response.Status)
			resps = append(resps, resp)
		}
	}
	// 2. Broadcast responses
	for _, resp := range resps {
		for _, dkg := range dkgs {
			// Ignore messages about ourselves
			if resp.Response.Index == uint32(dkg.nidx) {
				continue
			}
			j, err := dkg.ProcessResponse(resp)
			require.Nil(t, err)
			require.Nil(t, j)
		}
	}

	if checkQUAL {
		// 3. make sure everyone has the same QUAL set
		for _, dkg := range dkgs {
			for _, dkg2 := range dkgs {
				require.True(t, dkg.isInQUAL(uint32(dkg2.nidx)))
			}
		}
	}
}

// Test resharing of a DKG to the same set of nodes
func TestDKGResharing(t *testing.T) {
	oldT := vss.MinimumT(nbParticipants)
	dkgs = dkgGen(nbParticipants, oldT)
	fullExchange(t, dkgs, true)

	shares := make([]*DistKeyShare, len(dkgs))
	sshares := make([]*share.PriShare, len(dkgs))
	for i, dkg := range dkgs {
		share, err := dkg.DistKeyShare()
		require.NoError(t, err)
		shares[i] = share
		sshares[i] = shares[i].Share
	}
	// start resharing within the same group
	newDkgs := make([]*DistKeyGenerator, len(dkgs))
	var err error
	for i := range dkgs {
		c := &Config{
			Suite:        suite,
			Longterm:     partSec[i],
			OldNodes:     partPubs,
			NewNodes:     partPubs,
			Share:        shares[i],
			OldThreshold: oldT,
		}
		newDkgs[i], err = NewDistKeyHandler(c)
		require.NoError(t, err)
	}
	fullExchange(t, newDkgs, true)
	newShares := make([]*DistKeyShare, len(dkgs))
	newSShares := make([]*share.PriShare, len(dkgs))
	for i := range newDkgs {
		dks, err := newDkgs[i].DistKeyShare()
		require.NoError(t, err)
		newShares[i] = dks
		newSShares[i] = newShares[i].Share
	}
	// check
	// 1. shares are different between the two rounds
	// 2. shares reconstruct to the same secret
	// 3. public polynomial is different but for the first coefficient /public
	// key/
	// 1.
	for i := 0; i < len(dkgs); i++ {
		require.False(t, shares[i].Share.V.Equal(newShares[i].Share.V))
	}
	thr := vss.MinimumT(nbParticipants)
	// 2.
	oldSecret, err := share.RecoverSecret(suite, sshares, thr, nbParticipants)
	require.NoError(t, err)
	newSecret, err := share.RecoverSecret(suite, newSShares, thr, nbParticipants)
	require.NoError(t, err)
	require.Equal(t, oldSecret.String(), newSecret.String())
}

func TestDKGResharingRemoveNode(t *testing.T) {
	oldT := vss.MinimumT(nbParticipants)
	dkgs = dkgGen(nbParticipants, oldT)
	fullExchange(t, dkgs, true)

	newN := len(partPubs) - 1
	shares := make([]*DistKeyShare, len(dkgs))
	sshares := make([]*share.PriShare, len(dkgs))
	for i, dkg := range dkgs {
		share, err := dkg.DistKeyShare()
		require.NoError(t, err)
		shares[i] = share
		sshares[i] = shares[i].Share
	}

	// start resharing within the same group
	newDkgs := make([]*DistKeyGenerator, len(dkgs))
	var err error
	for i := range dkgs {
		c := &Config{
			Suite:        suite,
			Longterm:     partSec[i],
			OldNodes:     partPubs,
			NewNodes:     partPubs[:newN],
			Share:        shares[i],
			OldThreshold: oldT,
		}
		newDkgs[i], err = NewDistKeyHandler(c)
		require.NoError(t, err)
	}

	fullExchange(t, newDkgs, false)
	newShares := make([]*DistKeyShare, len(dkgs))
	newSShares := make([]*share.PriShare, len(dkgs)-1)
	for i := range newDkgs[:newN] {
		dks, err := newDkgs[i].DistKeyShare()
		require.NoError(t, err)
		newShares[i] = dks
		newSShares[i] = newShares[i].Share
	}

	// check
	// 1. shares are different between the two rounds
	// 2. shares reconstruct to the same secret
	// 3. public polynomial is different but for the first coefficient /public
	// key/

	// 1.
	for i := 0; i < newN; i++ {
		require.False(t, shares[i].Share.V.Equal(newShares[i].Share.V))
	}
	thr := vss.MinimumT(nbParticipants)
	// 2.
	oldSecret, err := share.RecoverSecret(suite, sshares[:newN], thr, newN)
	require.NoError(t, err)
	newSecret, err := share.RecoverSecret(suite, newSShares, thr, newN)
	require.NoError(t, err)
	require.Equal(t, oldSecret.String(), newSecret.String())
}

// Test to reshare to a different set of nodes with only a threshold of the old
// nodes present
func TestDKGResharingNewNodesThreshold(t *testing.T) {
	oldN := nbParticipants
	oldT := vss.MinimumT(oldN)
	dkgs = dkgGen(oldN, oldT)
	fullExchange(t, dkgs, true)

	shares := make([]*DistKeyShare, len(dkgs))
	sshares := make([]*share.PriShare, len(dkgs))
	for i, dkg := range dkgs {
		share, err := dkg.DistKeyShare()
		require.NoError(t, err)
		shares[i] = share
		sshares[i] = shares[i].Share
	}
	// start resharing to a different group
	newN := oldN + 3
	newT := oldT + 2
	privates := make([]kyber.Scalar, newN)
	publics := make([]kyber.Point, newN)
	for i := 0; i < newN; i++ {
		privates[i] = suite.Scalar().Pick(suite.RandomStream())
		publics[i] = suite.Point().Mul(privates[i], nil)
	}

	// creating the old dkgs and new dkgs
	oldDkgs := make([]*DistKeyGenerator, oldN)
	newDkgs := make([]*DistKeyGenerator, newN)
	var err error
	for i := 0; i < oldN; i++ {
		c := &Config{
			Suite:        suite,
			Longterm:     partSec[i],
			OldNodes:     partPubs,
			NewNodes:     publics,
			Share:        shares[i],
			NewThreshold: newT,
			OldThreshold: oldT,
		}
		oldDkgs[i], err = NewDistKeyHandler(c)
		require.NoError(t, err)
		require.False(t, oldDkgs[i].canReceive)
		require.True(t, oldDkgs[i].canIssue)
		require.True(t, oldDkgs[i].isResharing)
		require.False(t, oldDkgs[i].newPresent)
		require.Equal(t, oldDkgs[i].oidx, i)
	}

	for i := 0; i < newN; i++ {
		c := &Config{
			Suite:        suite,
			Longterm:     privates[i],
			OldNodes:     partPubs,
			NewNodes:     publics,
			PublicCoeffs: shares[0].Commits,
			NewThreshold: newT,
			OldThreshold: oldT,
		}
		newDkgs[i], err = NewDistKeyHandler(c)
		require.NoError(t, err)
		require.True(t, newDkgs[i].canReceive)
		require.False(t, newDkgs[i].canIssue)
		require.True(t, newDkgs[i].isResharing)
		require.True(t, newDkgs[i].newPresent)
		require.Equal(t, newDkgs[i].nidx, i)
	}

	//alive := oldT - 1
	alive := oldT
	oldSelected := make([]*DistKeyGenerator, 0, alive)
	selected := make(map[string]bool)
	for len(selected) < alive {
		i := mathRand.Intn(len(oldDkgs))
		str := oldDkgs[i].pub.String()
		if _, exists := selected[str]; exists {
			continue
		}
		selected[str] = true
		oldSelected = append(oldSelected, oldDkgs[i])
	}

	// 1. broadcast deals
	deals := make([]map[int]*Deal, 0, newN*newN)
	for _, dkg := range oldSelected {
		localDeals, err := dkg.Deals()
		require.Nil(t, err)
		deals = append(deals, localDeals)
	}

	resps := make(map[int][]*Response)
	for i, localDeals := range deals {
		for j, d := range localDeals {
			dkg := newDkgs[j]
			resp, err := dkg.ProcessDeal(d)
			require.Nil(t, err)
			require.Equal(t, vss.StatusApproval, resp.Response.Status)
			resps[i] = append(resps[i], resp)
		}
	}

	// 2. Broadcast responses
	for _, dealResponses := range resps {
		for _, resp := range dealResponses {
			// dispatch to old selected dkgs
			for _, dkg := range oldSelected {
				// Ignore messages from ourselves
				if resp.Response.Index == uint32(dkg.nidx) {
					continue
				}
				j, err := dkg.ProcessResponse(resp)
				//fmt.Printf("old dkg %d process responses from new dkg %d about deal %d\n", dkg.oidx, dkg.nidx, resp.Index)
				if err != nil {
					fmt.Printf("old dkg at (oidx %d, nidx %d) has received response from idx %d for dealer idx %d\n", dkg.oidx, dkg.nidx, resp.Response.Index, resp.Index)
				}
				require.Nil(t, err)
				require.Nil(t, j)
			}
			// dispatch to the new dkgs
			for _, dkg := range newDkgs {
				// Ignore messages from ourselves
				if resp.Response.Index == uint32(dkg.nidx) {
					continue
				}
				j, err := dkg.ProcessResponse(resp)
				//fmt.Printf("new dkg %d process responses from new dkg %d about deal %d\n", dkg.nidx, dkg.nidx, resp.Index)
				if err != nil {
					fmt.Printf("new dkg at nidx %d has received response from idx %d for deal %d\n", dkg.nidx, resp.Response.Index, resp.Index)
				}
				require.Nil(t, err)
				require.Nil(t, j)
			}

		}
	}

	for _, dkg := range newDkgs {
		for _, oldDkg := range oldSelected {
			idx := oldDkg.oidx
			require.True(t, dkg.verifiers[uint32(idx)].DealCertified(), "new dkg %d has not certified deal %d => %v", dkg.nidx, idx, dkg.verifiers[uint32(idx)].Responses())
		}
	}

	// 3. make sure everyone has the same QUAL set
<<<<<<< HEAD
	for _, dkg := range newDkgs {
		require.Equal(t, alive, len(dkg.QUAL()))
		for _, dkg2 := range oldSelected {
			require.True(t, dkg.isInQUAL(uint32(dkg2.oidx)), "new dkg %d has not in qual old dkg %d (qual = %v)", dkg.nidx, dkg2.oidx, dkg.QUAL())
=======
	for _, dkg := range dkgs {
		for _, dkg2 := range dkgs {
			require.True(t, dkg.isInQUAL(uint32(dkg2.nidx)))
>>>>>>> f5ea196b
		}
	}
}

<<<<<<< HEAD
	newShares := make([]*DistKeyShare, newN)
	newSShares := make([]*share.PriShare, newN)
=======
// Test resharing of a DKG to the same set of nodes
func TestDKGResharing(t *testing.T) {
	partPubs, partSec, dkgs := generate()
	fullExchange(t, dkgs)

	shares := make([]*DistKeyShare, len(dkgs))
	sshares := make([]*share.PriShare, len(dkgs))
	for i, dkg := range dkgs {
		share, err := dkg.DistKeyShare()
		require.NoError(t, err)
		shares[i] = share
		sshares[i] = shares[i].Share
	}
	// start resharing within the same group
	newDkgs := make([]*DistKeyGenerator, len(dkgs))
	var err error
	for i := range dkgs {
		c := &Config{
			Suite:    suite,
			Longterm: partSec[i],
			OldNodes: partPubs,
			NewNodes: partPubs,
			Share:    shares[i],
		}
		newDkgs[i], err = NewDistKeyHandler(c)
		require.NoError(t, err)
	}
	fullExchange(t, newDkgs)
	newShares := make([]*DistKeyShare, len(dkgs))
	newSShares := make([]*share.PriShare, len(dkgs))
>>>>>>> f5ea196b
	for i := range newDkgs {
		dks, err := newDkgs[i].DistKeyShare()
		require.NoError(t, err)
		newShares[i] = dks
		newSShares[i] = newShares[i].Share
	}
<<<<<<< HEAD
	// check shares reconstruct to the same secret
	oldSecret, err := share.RecoverSecret(suite, sshares, oldT, oldN)
	require.NoError(t, err)
	newSecret, err := share.RecoverSecret(suite, newSShares, newT, newN)
	require.NoError(t, err)
	require.Equal(t, oldSecret.String(), newSecret.String())

=======
	// check
	// 1. shares are different between the two rounds
	// 2. shares reconstruct to the same secret
	// 3. public polynomial is different but for the first coefficient /public
	// key/
	// 1.
	for i := 0; i < len(dkgs); i++ {
		require.False(t, shares[i].Share.V.Equal(newShares[i].Share.V))
	}
	thr := vss.MinimumT(nbParticipants)
	// 2.
	oldSecret, err := share.RecoverSecret(suite, sshares, thr, nbParticipants)
	require.NoError(t, err)
	newSecret, err := share.RecoverSecret(suite, newSShares, thr, nbParticipants)
	require.NoError(t, err)
	require.Equal(t, oldSecret.String(), newSecret.String())
>>>>>>> f5ea196b
}

// Test resharing to a different set of nodes with one common
func TestDKGResharingNewNodes(t *testing.T) {
<<<<<<< HEAD
	dkgs = dkgGen(nbParticipants, vss.MinimumT(nbParticipants))
	fullExchange(t, dkgs, true)
=======
	partPubs, partSec, dkgs := generate()
	fullExchange(t, dkgs)
>>>>>>> f5ea196b

	shares := make([]*DistKeyShare, len(dkgs))
	sshares := make([]*share.PriShare, len(dkgs))
	for i, dkg := range dkgs {
		share, err := dkg.DistKeyShare()
		require.NoError(t, err)
		shares[i] = share
		sshares[i] = shares[i].Share
	}
	// start resharing to a different group
	oldN := nbParticipants
	oldT := len(shares[0].Commits)
	newN := oldN + 1
	newT := oldT + 1
	privates := make([]kyber.Scalar, newN)
	publics := make([]kyber.Point, newN)
	privates[0] = dkgs[oldN-1].long
	publics[0] = suite.Point().Mul(privates[0], nil)
	for i := 1; i < newN; i++ {
		privates[i] = suite.Scalar().Pick(suite.RandomStream())
		publics[i] = suite.Point().Mul(privates[i], nil)
	}

	// creating the old dkgs and new dkgs
	oldDkgs := make([]*DistKeyGenerator, oldN)
	newDkgs := make([]*DistKeyGenerator, newN)
	var err error
	for i := 0; i < oldN; i++ {
		c := &Config{
<<<<<<< HEAD
			Suite:        suite,
			Longterm:     partSec[i],
			OldNodes:     partPubs,
			NewNodes:     publics,
			Share:        shares[i],
			NewThreshold: newT,
			OldThreshold: oldT,
=======
			Suite:     suite,
			Longterm:  partSec[i],
			OldNodes:  partPubs,
			NewNodes:  publics,
			Share:     shares[i],
			Threshold: newT,
>>>>>>> f5ea196b
		}
		oldDkgs[i], err = NewDistKeyHandler(c)
		require.NoError(t, err)
		if i == oldN-1 {
			require.True(t, oldDkgs[i].canReceive)
			require.True(t, oldDkgs[i].canIssue)
			require.True(t, oldDkgs[i].isResharing)
			require.True(t, oldDkgs[i].newPresent)
			require.Equal(t, oldDkgs[i].oidx, i)
			require.Equal(t, 0, oldDkgs[i].nidx)
			continue
		}
		require.False(t, oldDkgs[i].canReceive)
		require.True(t, oldDkgs[i].canIssue)
		require.True(t, oldDkgs[i].isResharing)
		require.False(t, oldDkgs[i].newPresent)
		require.Equal(t, oldDkgs[i].oidx, i)
	}
	// the first one is the last old one
	newDkgs[0] = oldDkgs[oldN-1]
	for i := 1; i < newN; i++ {
		c := &Config{
			Suite:        suite,
			Longterm:     privates[i],
			OldNodes:     partPubs,
			NewNodes:     publics,
			PublicCoeffs: shares[0].Commits,
<<<<<<< HEAD
			NewThreshold: newT,
			OldThreshold: oldT,
=======
			Threshold:    newT,
>>>>>>> f5ea196b
		}
		newDkgs[i], err = NewDistKeyHandler(c)
		require.NoError(t, err)
		require.True(t, newDkgs[i].canReceive)
		require.False(t, newDkgs[i].canIssue)
		require.True(t, newDkgs[i].isResharing)
		require.True(t, newDkgs[i].newPresent)
		require.Equal(t, newDkgs[i].nidx, i)
	}

	// full secret sharing exchange
	// 1. broadcast deals
	deals := make([]map[int]*Deal, 0, newN*newN)
	for _, dkg := range oldDkgs {
		localDeals, err := dkg.Deals()
		require.Nil(t, err)
		deals = append(deals, localDeals)
<<<<<<< HEAD
		v, exists := dkg.verifiers[uint32(dkg.oidx)]
		if dkg.canReceive && dkg.nidx == 0 {
			// this node should save its own response for its own deal
			lenResponses := len(v.Aggregator.Responses())
			require.Equal(t, 1, lenResponses)
		} else {
			// no verifiers since these dkg are not in in the new list
			require.False(t, exists)
		}
	}

	// the index key indicates the dealer index for which the responses are for
	resps := make(map[int][]*Response)
	for i, localDeals := range deals {
		for j, d := range localDeals {
			dkg := newDkgs[j]
			resp, err := dkg.ProcessDeal(d)
			require.Nil(t, err)
			require.Equal(t, vss.StatusApproval, resp.Response.Status)
			resps[i] = append(resps[i], resp)
			if i == 0 {
				//fmt.Printf("dealer (oidx %d, nidx %d) processing deal to %d from %d\n", newDkgs[i].oidx, newDkgs[i].nidx, i, d.Index)
			}
		}
	}

=======
		if dkg.canReceive && dkg.nidx == 0 {
			// because it stores its own deal / response
			require.Equal(t, 1, len(dkg.verifiers))
		} else {
			require.Equal(t, 0, len(dkg.verifiers))
		}
	}

	// the index key indicates the dealer index for which the responses are for
	resps := make(map[int][]*Response)
	for i, localDeals := range deals {
		for j, d := range localDeals {
			dkg := newDkgs[j]
			resp, err := dkg.ProcessDeal(d)
			require.Nil(t, err)
			require.Equal(t, vss.StatusApproval, resp.Response.Status)
			resps[i] = append(resps[i], resp)
		}
	}

>>>>>>> f5ea196b
	// all new dkgs should have the same length of verifiers map
	for _, dkg := range newDkgs {
		// one deal per old participants
		require.Equal(t, oldN, len(dkg.verifiers), "dkg nidx %d failing", dkg.nidx)
	}

	// 2. Broadcast responses
	for _, dealResponses := range resps {
		for _, resp := range dealResponses {
			for _, dkg := range oldDkgs {
				// Ignore messages from ourselves
				if resp.Response.Index == uint32(dkg.nidx) {
					continue
				}
				j, err := dkg.ProcessResponse(resp)
				//fmt.Printf("old dkg %d process responses from new dkg %d about deal %d\n", dkg.oidx, dkg.nidx, resp.Index)
				if err != nil {
					fmt.Printf("old dkg at (oidx %d, nidx %d) has received response from idx %d for dealer idx %d\n", dkg.oidx, dkg.nidx, resp.Response.Index, resp.Index)
				}
				require.Nil(t, err)
				require.Nil(t, j)
<<<<<<< HEAD
			}

			for _, dkg := range newDkgs[1:] {
				// Ignore messages from ourselves
				if resp.Response.Index == uint32(dkg.nidx) {
					continue
				}
				j, err := dkg.ProcessResponse(resp)
				//fmt.Printf("new dkg %d process responses from new dkg %d about deal %d\n", dkg.nidx, dkg.nidx, resp.Index)
				if err != nil {
					fmt.Printf("new dkg at nidx %d has received response from idx %d for deal %d\n", dkg.nidx, resp.Response.Index, resp.Index)
				}
				require.Nil(t, err)
				require.Nil(t, j)
			}

		}
	}

	for _, dkg := range newDkgs {
		for i := 0; i < oldN; i++ {
			require.True(t, dkg.verifiers[uint32(i)].DealCertified(), "new dkg %d has not certified deal %d => %v", dkg.nidx, i, dkg.verifiers[uint32(i)].Responses())
		}
	}

	// 3. make sure everyone has the same QUAL set
	for _, dkg := range newDkgs {
		for _, dkg2 := range oldDkgs {
			require.True(t, dkg.isInQUAL(uint32(dkg2.oidx)), "new dkg %d has not in qual old dkg %d (qual = %v)", dkg.nidx, dkg2.oidx, dkg.QUAL())
		}
	}

	newShares := make([]*DistKeyShare, newN)
	newSShares := make([]*share.PriShare, newN)
	for i := range newDkgs {
		dks, err := newDkgs[i].DistKeyShare()
		require.NoError(t, err)
		newShares[i] = dks
		newSShares[i] = newShares[i].Share
	}
	// check shares reconstruct to the same secret
	oldSecret, err := share.RecoverSecret(suite, sshares, oldT, oldN)
	require.NoError(t, err)
	newSecret, err := share.RecoverSecret(suite, newSShares, newT, newN)
	require.NoError(t, err)
	require.Equal(t, oldSecret.String(), newSecret.String())
}

func TestDKGResharingPartialNewNodes(t *testing.T) {
	dkgs = dkgGen(nbParticipants, vss.MinimumT(nbParticipants))
	fullExchange(t, dkgs, true)

	shares := make([]*DistKeyShare, len(dkgs))
	sshares := make([]*share.PriShare, len(dkgs))
	for i, dkg := range dkgs {
		share, err := dkg.DistKeyShare()
		require.NoError(t, err)
		shares[i] = share
		sshares[i] = shares[i].Share
	}
	// start resharing to a different group
	oldN := nbParticipants
	oldT := len(shares[0].Commits)
	newN := oldN + 1
	newT := oldT + 1
	total := oldN + 2
	newOffset := oldN - 1 // idx at which a new key is added to the group

	privates := make([]kyber.Scalar, 0, newN)
	publics := make([]kyber.Point, 0, newN)
	for _, dkg := range dkgs[1:] {
		privates = append(privates, dkg.long)
		publics = append(publics, suite.Point().Mul(privates[len(privates)-1], nil))
	}
	// add two new guys
	privates = append(privates, suite.Scalar().Pick(suite.RandomStream()))
	publics = append(publics, suite.Point().Mul(privates[len(privates)-1], nil))
	privates = append(privates, suite.Scalar().Pick(suite.RandomStream()))
	publics = append(publics, suite.Point().Mul(privates[len(privates)-1], nil))

	// creating all dkgs
	totalDkgs := make([]*DistKeyGenerator, total)
	var err error
	for i := 0; i < oldN; i++ {
		c := &Config{
			Suite:        suite,
			Longterm:     partSec[i],
			OldNodes:     partPubs,
			NewNodes:     publics,
			Share:        shares[i],
			NewThreshold: newT,
			OldThreshold: oldT,
		}
		//oldDkgs[i], err = NewDistKeyHandler(c)
		totalDkgs[i], err = NewDistKeyHandler(c)
		require.NoError(t, err)
		if i >= 1 {
			require.True(t, totalDkgs[i].canReceive)
			require.True(t, totalDkgs[i].canIssue)
			require.True(t, totalDkgs[i].isResharing)
			require.True(t, totalDkgs[i].newPresent)
			require.Equal(t, totalDkgs[i].oidx, i)
			require.Equal(t, i-1, totalDkgs[i].nidx)
			continue
		}
		require.False(t, totalDkgs[i].canReceive)
		require.True(t, totalDkgs[i].canIssue)
		require.True(t, totalDkgs[i].isResharing)
		require.False(t, totalDkgs[i].newPresent)
		require.Equal(t, totalDkgs[i].oidx, i)
	}
	// the first one is the last old one
	for i := oldN; i < total; i++ {
		newIdx := i - oldN + newOffset
		c := &Config{
			Suite:        suite,
			Longterm:     privates[newIdx],
			OldNodes:     partPubs,
			NewNodes:     publics,
			PublicCoeffs: shares[0].Commits,
			NewThreshold: newT,
			OldThreshold: oldT,
		}
		//newDkgs[i], err = NewDistKeyHandler(c)
		totalDkgs[i], err = NewDistKeyHandler(c)
		require.NoError(t, err)
		require.True(t, totalDkgs[i].canReceive)
		require.False(t, totalDkgs[i].canIssue)
		require.True(t, totalDkgs[i].isResharing)
		require.True(t, totalDkgs[i].newPresent)
		require.Equal(t, totalDkgs[i].nidx, newIdx)
	}
	newDkgs := totalDkgs[1:]
	oldDkgs := totalDkgs[:oldN]
	require.Equal(t, oldN, len(oldDkgs))
	require.Equal(t, newN, len(newDkgs))

	// full secret sharing exchange
	// 1. broadcast deals
	deals := make([]map[int]*Deal, 0, newN*newN)
	for _, dkg := range oldDkgs {
		localDeals, err := dkg.Deals()
		require.Nil(t, err)
		deals = append(deals, localDeals)
		v, exists := dkg.verifiers[uint32(dkg.oidx)]
		if dkg.canReceive && dkg.newPresent {
			// this node should save its own response for its own deal
			lenResponses := len(v.Aggregator.Responses())
			require.True(t, exists)
			require.Equal(t, 1, lenResponses)
		} else {
			require.False(t, exists)
		}
	}

	// the index key indicates the dealer index for which the responses are for
	resps := make(map[int][]*Response)
	for i, localDeals := range deals {
		for j, d := range localDeals {
			dkg := newDkgs[j]
			resp, err := dkg.ProcessDeal(d)
			require.Nil(t, err)
			require.Equal(t, vss.StatusApproval, resp.Response.Status)
			resps[i] = append(resps[i], resp)
			if i == 0 {
				//fmt.Printf("dealer (oidx %d, nidx %d) processing deal to %d from %d\n", newDkgs[i].oidx, newDkgs[i].nidx, i, d.Index)
			}
		}
	}

=======
			}

			for _, dkg := range newDkgs[1:] {
				// Ignore messages from ourselves
				if resp.Response.Index == uint32(dkg.nidx) {
					continue
				}
				j, err := dkg.ProcessResponse(resp)
				//fmt.Printf("new dkg %d process responses from new dkg %d about deal %d\n", dkg.nidx, dkg.nidx, resp.Index)
				if err != nil {
					fmt.Printf("new dkg at nidx %d has received response from idx %d for deal %d\n", dkg.nidx, resp.Response.Index, resp.Index)
				}
				require.Nil(t, err)
				require.Nil(t, j)
			}

		}
	}

	for _, dkg := range newDkgs {
		for i := 0; i < oldN; i++ {
			require.True(t, dkg.verifiers[uint32(i)].DealCertified(), "new dkg %d has not certified deal %d => %v", dkg.nidx, i, dkg.verifiers[uint32(i)].Responses())
		}
	}

	// 3. make sure everyone has the same QUAL set
	for _, dkg := range newDkgs {
		for _, dkg2 := range oldDkgs {
			require.True(t, dkg.isInQUAL(uint32(dkg2.oidx)), "new dkg %d has not in qual old dkg %d (qual = %v)", dkg.nidx, dkg2.oidx, dkg.QUAL())
		}
	}

	newShares := make([]*DistKeyShare, newN)
	newSShares := make([]*share.PriShare, newN)
	for i := range newDkgs {
		dks, err := newDkgs[i].DistKeyShare()
		require.NoError(t, err)
		newShares[i] = dks
		newSShares[i] = newShares[i].Share
	}
	// check shares reconstruct to the same secret
	oldSecret, err := share.RecoverSecret(suite, sshares, oldT, oldN)
	require.NoError(t, err)
	newSecret, err := share.RecoverSecret(suite, newSShares, newT, newN)
	require.NoError(t, err)
	require.Equal(t, oldSecret.String(), newSecret.String())
}

func TestDKGResharingPartialNewNodes(t *testing.T) {
	partPubs, partSec, dkgs := generate()
	fullExchange(t, dkgs)

	shares := make([]*DistKeyShare, len(dkgs))
	sshares := make([]*share.PriShare, len(dkgs))
	for i, dkg := range dkgs {
		share, err := dkg.DistKeyShare()
		require.NoError(t, err)
		shares[i] = share
		sshares[i] = shares[i].Share
	}
	// start resharing to a different group
	oldN := nbParticipants
	oldT := len(shares[0].Commits)
	newN := oldN + 1
	newT := oldT + 1
	total := oldN + 2
	newOffset := oldN - 1 // idx at which a new key is added to the group

	privates := make([]kyber.Scalar, 0, newN)
	publics := make([]kyber.Point, 0, newN)
	for _, dkg := range dkgs[1:] {
		privates = append(privates, dkg.long)
		publics = append(publics, suite.Point().Mul(privates[len(privates)-1], nil))
	}
	// add two new guys
	privates = append(privates, suite.Scalar().Pick(suite.RandomStream()))
	publics = append(publics, suite.Point().Mul(privates[len(privates)-1], nil))
	privates = append(privates, suite.Scalar().Pick(suite.RandomStream()))
	publics = append(publics, suite.Point().Mul(privates[len(privates)-1], nil))

	// creating all dkgs
	totalDkgs := make([]*DistKeyGenerator, total)
	var err error
	for i := 0; i < oldN; i++ {
		c := &Config{
			Suite:     suite,
			Longterm:  partSec[i],
			OldNodes:  partPubs,
			NewNodes:  publics,
			Share:     shares[i],
			Threshold: newT,
		}
		totalDkgs[i], err = NewDistKeyHandler(c)
		require.NoError(t, err)
		if i >= 1 {
			require.True(t, totalDkgs[i].canReceive)
			require.True(t, totalDkgs[i].canIssue)
			require.True(t, totalDkgs[i].isResharing)
			require.True(t, totalDkgs[i].newPresent)
			require.Equal(t, totalDkgs[i].oidx, i)
			require.Equal(t, i-1, totalDkgs[i].nidx)
			continue
		}
		require.False(t, totalDkgs[i].canReceive)
		require.True(t, totalDkgs[i].canIssue)
		require.True(t, totalDkgs[i].isResharing)
		require.False(t, totalDkgs[i].newPresent)
		require.Equal(t, totalDkgs[i].oidx, i)
	}
	// the first one is the last old one
	for i := oldN; i < total; i++ {
		newIdx := i - oldN + newOffset
		c := &Config{
			Suite:        suite,
			Longterm:     privates[newIdx],
			OldNodes:     partPubs,
			NewNodes:     publics,
			PublicCoeffs: shares[0].Commits,
			Threshold:    newT,
		}
		totalDkgs[i], err = NewDistKeyHandler(c)
		require.NoError(t, err)
		require.True(t, totalDkgs[i].canReceive)
		require.False(t, totalDkgs[i].canIssue)
		require.True(t, totalDkgs[i].isResharing)
		require.True(t, totalDkgs[i].newPresent)
		require.Equal(t, totalDkgs[i].nidx, newIdx)
	}
	newDkgs := totalDkgs[1:]
	oldDkgs := totalDkgs[:oldN]
	require.Equal(t, oldN, len(oldDkgs))
	require.Equal(t, newN, len(newDkgs))

	// full secret sharing exchange
	// 1. broadcast deals
	deals := make([]map[int]*Deal, 0, newN*newN)
	for _, dkg := range oldDkgs {
		localDeals, err := dkg.Deals()
		require.Nil(t, err)
		deals = append(deals, localDeals)
		if dkg.canReceive && dkg.newPresent {
			// because it stores its own deal / response
			require.Equal(t, 1, len(dkg.verifiers))
		} else {
			require.Equal(t, 0, len(dkg.verifiers))
		}
	}

	// the index key indicates the dealer index for which the responses are for
	resps := make(map[int][]*Response)
	for i, localDeals := range deals {
		for j, d := range localDeals {
			dkg := newDkgs[j]
			resp, err := dkg.ProcessDeal(d)
			require.Nil(t, err)
			require.Equal(t, vss.StatusApproval, resp.Response.Status)
			resps[i] = append(resps[i], resp)
			if i == 0 {
				//fmt.Printf("dealer (oidx %d, nidx %d) processing deal to %d from %d\n", newDkgs[i].oidx, newDkgs[i].nidx, i, d.Index)
			}
		}
	}

>>>>>>> f5ea196b
	// all new dkgs should have the same length of verifiers map
	for _, dkg := range newDkgs {
		// one deal per old participants
		require.Equal(t, oldN, len(dkg.verifiers), "dkg nidx %d failing", dkg.nidx)
	}

	// 2. Broadcast responses
	for _, dealResponses := range resps {
		for _, resp := range dealResponses {
			for _, dkg := range totalDkgs {
				// Ignore messages from ourselves
				if dkg.canReceive && resp.Response.Index == uint32(dkg.nidx) {
					continue
				}
				j, err := dkg.ProcessResponse(resp)
				//fmt.Printf("old dkg %d process responses from new dkg %d about deal %d\n", dkg.oidx, dkg.nidx, resp.Index)
				if err != nil {
					fmt.Printf("old dkg at (oidx %d, nidx %d) has received response from idx %d for dealer idx %d\n", dkg.oidx, dkg.nidx, resp.Response.Index, resp.Index)
				}
				require.Nil(t, err)
				require.Nil(t, j)
			}
		}
	}
<<<<<<< HEAD

=======
>>>>>>> f5ea196b
	for _, dkg := range newDkgs {
		for i := 0; i < oldN; i++ {
			require.True(t, dkg.verifiers[uint32(i)].DealCertified(), "new dkg %d has not certified deal %d => %v", dkg.nidx, i, dkg.verifiers[uint32(i)].Responses())
		}
	}

	// 3. make sure everyone has the same QUAL set
	for _, dkg := range newDkgs {
		for _, dkg2 := range oldDkgs {
			require.True(t, dkg.isInQUAL(uint32(dkg2.oidx)), "new dkg %d has not in qual old dkg %d (qual = %v)", dkg.nidx, dkg2.oidx, dkg.QUAL())
		}
	}

	newShares := make([]*DistKeyShare, newN)
	newSShares := make([]*share.PriShare, newN)
	for i := range newDkgs {
		dks, err := newDkgs[i].DistKeyShare()
		require.NoError(t, err)
		newShares[i] = dks
		newSShares[i] = newShares[i].Share
	}
	// check shares reconstruct to the same secret
	oldSecret, err := share.RecoverSecret(suite, sshares, oldT, oldN)
	require.NoError(t, err)
	newSecret, err := share.RecoverSecret(suite, newSShares, newT, newN)
	require.NoError(t, err)
	require.Equal(t, oldSecret.String(), newSecret.String())
<<<<<<< HEAD

=======
>>>>>>> f5ea196b
}<|MERGE_RESOLUTION|>--- conflicted
+++ resolved
@@ -3,18 +3,9 @@
 import (
 	"crypto/rand"
 	"fmt"
-<<<<<<< HEAD
 	mathRand "math/rand"
 	"testing"
 
-	"github.com/dedis/kyber"
-	"github.com/dedis/kyber/group/edwards25519"
-	"github.com/dedis/kyber/share"
-	vss "github.com/dedis/kyber/share/vss/pedersen"
-=======
-	"testing"
-
->>>>>>> f5ea196b
 	"github.com/stretchr/testify/require"
 	"go.dedis.ch/kyber/v3"
 	"go.dedis.ch/kyber/v3/group/edwards25519"
@@ -24,33 +15,34 @@
 
 var suite = edwards25519.NewBlakeSHA256Ed25519()
 
-<<<<<<< HEAD
-var nbParticipants = 5
-=======
-const nbParticipants = 5
->>>>>>> f5ea196b
-
-func generate() (partPubs []kyber.Point, partSec []kyber.Scalar, dkgs []*DistKeyGenerator) {
-	partPubs = make([]kyber.Point, nbParticipants)
-	partSec = make([]kyber.Scalar, nbParticipants)
-	for i := 0; i < nbParticipants; i++ {
+const defaultN = 5
+
+var defaultT = vss.MinimumT(defaultN)
+
+func generate(n, t int) (partPubs []kyber.Point, partSec []kyber.Scalar, dkgs []*DistKeyGenerator) {
+	partPubs = make([]kyber.Point, n)
+	partSec = make([]kyber.Scalar, n)
+	for i := 0; i < n; i++ {
 		sec, pub := genPair()
 		partPubs[i] = pub
 		partSec[i] = sec
 	}
-<<<<<<< HEAD
-	dkgs = dkgGen(nbParticipants, vss.MinimumT(nbParticipants))
-=======
-	dkgs = dkgGen(partPubs, partSec)
+	dkgs = make([]*DistKeyGenerator, n)
+	for i := 0; i < n; i++ {
+		dkg, err := NewDistKeyGenerator(suite, partSec[i], partPubs, t)
+		if err != nil {
+			panic(err)
+		}
+		dkgs[i] = dkg
+	}
 	return
->>>>>>> f5ea196b
 }
 
 func TestDKGNewDistKeyGenerator(t *testing.T) {
-	partPubs, partSec, _ := generate()
+	partPubs, partSec, _ := generate(defaultN, defaultT)
 
 	long := partSec[0]
-	dkg, err := NewDistKeyGenerator(suite, long, partPubs, nbParticipants/2+1)
+	dkg, err := NewDistKeyGenerator(suite, long, partPubs, defaultT)
 	require.Nil(t, err)
 	require.NotNil(t, dkg.dealer)
 	require.True(t, dkg.canIssue)
@@ -62,12 +54,12 @@
 	require.False(t, dkg.isResharing)
 
 	sec, _ := genPair()
-	_, err = NewDistKeyGenerator(suite, sec, partPubs, nbParticipants/2+1)
+	_, err = NewDistKeyGenerator(suite, sec, partPubs, defaultT)
 	require.Error(t, err)
 }
 
 func TestDKGDeal(t *testing.T) {
-	_, _, dkgs := generate()
+	_, _, dkgs := generate(defaultN, defaultT)
 	dkg := dkgs[0]
 
 	dks, err := dkg.DistKeyShare()
@@ -76,7 +68,7 @@
 
 	deals, err := dkg.Deals()
 	require.Nil(t, err)
-	require.Len(t, deals, nbParticipants-1)
+	require.Len(t, deals, defaultN-1)
 
 	for i := range deals {
 		require.NotNil(t, deals[i])
@@ -89,12 +81,7 @@
 }
 
 func TestDKGProcessDeal(t *testing.T) {
-<<<<<<< HEAD
-	dkgs = dkgGen(nbParticipants, vss.MinimumT(nbParticipants))
-=======
-	_, _, dkgs := generate()
-
->>>>>>> f5ea196b
+	_, _, dkgs := generate(defaultN, defaultT)
 	dkg := dkgs[0]
 	deals, err := dkg.Deals()
 	require.Nil(t, err)
@@ -128,7 +115,7 @@
 
 	// wrong index
 	goodIdx := deal.Index
-	deal.Index = uint32(nbParticipants + 1)
+	deal.Index = uint32(defaultN + 1)
 	resp, err = rec.ProcessDeal(deal)
 	require.Nil(t, resp)
 	require.Error(t, err)
@@ -149,11 +136,7 @@
 	// second peer processes it and returns a complaint
 	// first peer process the complaint
 
-<<<<<<< HEAD
-	dkgs = dkgGen(nbParticipants, vss.MinimumT(nbParticipants))
-=======
-	_, _, dkgs := generate()
->>>>>>> f5ea196b
+	_, _, dkgs := generate(defaultN, defaultT)
 	dkg := dkgs[0]
 	idxRec := 1
 	rec := dkgs[idxRec]
@@ -254,14 +237,15 @@
 
 }
 
-<<<<<<< HEAD
+// Test Resharing to a group with one mode node BUT only a threshold of dealers
+// are present during the resharing.
 func TestDKGResharingThreshold(t *testing.T) {
 	n := 7
 	oldT := vss.MinimumT(n)
-	dkgs = dkgGen(n, oldT)
+	publics, _, dkgs := generate(n, oldT)
 	fullExchange(t, dkgs, true)
 
-	newN := len(partPubs) + 1
+	newN := len(dkgs) + 1
 	newT := vss.MinimumT(newN)
 	shares := make([]*DistKeyShare, len(dkgs))
 	sshares := make([]*share.PriShare, len(dkgs))
@@ -283,8 +267,8 @@
 	for i := range dkgs {
 		c := &Config{
 			Suite:        suite,
-			Longterm:     partSec[i],
-			OldNodes:     partPubs,
+			Longterm:     dkgs[i].c.Longterm,
+			OldNodes:     publics,
 			NewNodes:     newPubs,
 			Share:        shares[i],
 			NewThreshold: newT,
@@ -296,7 +280,7 @@
 	newDkgs[len(dkgs)], err = NewDistKeyHandler(&Config{
 		Suite:        suite,
 		Longterm:     newPriv,
-		OldNodes:     partPubs,
+		OldNodes:     publics,
 		NewNodes:     newPubs,
 		PublicCoeffs: shares[0].Commits,
 		OldThreshold: oldT,
@@ -368,13 +352,21 @@
 	dkss := make([]*DistKeyShare, 0, len(selectedDkgs))
 	newShares := make([]*share.PriShare, 0, len(selectedDkgs))
 	for _, dkg := range selectedDkgs {
-		if dkg.newPresent {
-			require.False(t, dkg.FullyCertified())
-			require.True(t, dkg.Certified())
-			dks, err := dkg.DistKeyShare()
-			require.NoError(t, err)
-			dkss = append(dkss, dks)
-			newShares = append(newShares, dks.Share)
+		if !dkg.newPresent {
+			continue
+		}
+		require.False(t, dkg.FullyCertified())
+		require.True(t, dkg.Certified())
+		dks, err := dkg.DistKeyShare()
+		require.NoError(t, err)
+		dkss = append(dkss, dks)
+		newShares = append(newShares, dks.Share)
+		qualShares := dkg.QualifiedShares()
+		for _, dkg2 := range selectedDkgs {
+			if !dkg.newPresent {
+				continue
+			}
+			require.Contains(t, qualShares, dkg2.nidx)
 		}
 	}
 
@@ -389,7 +381,6 @@
 			require.NotEqual(t, newDks.Share.V.String(), oldDks.Share.V.String())
 		}
 	}
-	//thr := vss.MinimumT(nbParticipants)
 	//// 2.
 	oldSecret, err := share.RecoverSecret(suite, sshares, oldT, n)
 	require.NoError(t, err)
@@ -427,7 +418,7 @@
 	thrDKGs := make(map[uint32]*DistKeyGenerator)
 	alreadyTaken := make(map[int]bool)
 	for len(thrDKGs) < newTotal {
-		idx := mathRand.Intn(nbParticipants)
+		idx := mathRand.Intn(defaultN)
 		if alreadyTaken[idx] {
 			continue
 		}
@@ -435,10 +426,6 @@
 		dkg := dkgs[idx]
 		thrDKGs[uint32(dkg.nidx)] = dkg
 	}
-=======
-func TestSetTimeout(t *testing.T) {
-	_, _, dkgs := generate()
->>>>>>> f5ea196b
 
 	// full secret sharing exchange
 	// 1. broadcast deals
@@ -462,22 +449,10 @@
 
 	// 2. Broadcast responses
 	for _, resp := range resps {
-<<<<<<< HEAD
 		for _, dkg := range thrDKGs {
 			if resp.Response.Index == uint32(dkg.nidx) {
 				// skip the responses this dkg sent out
 				continue
-=======
-		for _, dkg := range dkgs {
-			if !dkg.verifiers[resp.Index].EnoughApprovals() {
-				// ignore messages about ourself
-				if resp.Response.Index == uint32(dkg.nidx) {
-					continue
-				}
-				j, err := dkg.ProcessResponse(resp)
-				require.Nil(t, err)
-				require.Nil(t, j)
->>>>>>> f5ea196b
 			}
 			j, err := dkg.ProcessResponse(resp)
 			require.Nil(t, err)
@@ -485,17 +460,11 @@
 		}
 	}
 
-<<<<<<< HEAD
 	// 3. make sure nobody has a QUAL set
 	for _, dkg := range thrDKGs {
 		require.False(t, dkg.Certified())
 		require.Equal(t, 0, len(dkg.QUAL()))
 		for _, dkg2 := range thrDKGs {
-=======
-	// 3. make sure everyone has the same QUAL set
-	for _, dkg := range dkgs {
-		for _, dkg2 := range dkgs {
->>>>>>> f5ea196b
 			require.False(t, dkg.isInQUAL(uint32(dkg2.nidx)))
 		}
 	}
@@ -505,9 +474,6 @@
 			if alreadyTaken[int(i)] {
 				require.True(t, v.EnoughApprovals())
 			} else {
-				//XXX to fix - namely dkg that reeives first packet (deal) will set
-				//the treshold to the received value - no check if it's corect of
-				//not compared to the config
 				var app int
 				for _, r := range v.Responses() {
 					if r.Status == vss.StatusApproval {
@@ -521,17 +487,17 @@
 		dkg.SetTimeout()
 	}
 
-<<<<<<< HEAD
 	for _, dkg := range thrDKGs {
 		require.Equal(t, newTotal, len(dkg.QUAL()))
 		require.True(t, dkg.Certified())
+		require.False(t, dkg.FullyCertified())
+		qualShares := dkg.QualifiedShares()
+		for _, dkg2 := range thrDKGs {
+			require.Contains(t, qualShares, dkg2.nidx)
+		}
 		_, err := dkg.DistKeyShare()
 		require.NoError(t, err)
 		for _, dkg2 := range thrDKGs {
-=======
-	for _, dkg := range dkgs {
-		for _, dkg2 := range dkgs {
->>>>>>> f5ea196b
 			require.True(t, dkg.isInQUAL(uint32(dkg2.nidx)))
 		}
 	}
@@ -539,19 +505,14 @@
 }
 
 func TestDistKeyShare(t *testing.T) {
-<<<<<<< HEAD
-	dkgs = dkgGen(nbParticipants, vss.MinimumT(nbParticipants))
+	_, _, dkgs := generate(defaultN, defaultT)
 	fullExchange(t, dkgs, true)
-=======
-	_, _, dkgs := generate()
-	fullExchange(t, dkgs)
->>>>>>> f5ea196b
 
 	for _, dkg := range dkgs {
 		require.True(t, dkg.Certified())
 	}
 	// verify integrity of shares etc
-	dkss := make([]*DistKeyShare, nbParticipants)
+	dkss := make([]*DistKeyShare, defaultN)
 	var poly *share.PriPoly
 	for i, dkg := range dkgs {
 		dks, err := dkg.DistKeyShare()
@@ -570,13 +531,13 @@
 		require.NoError(t, err)
 	}
 
-	shares := make([]*share.PriShare, nbParticipants)
+	shares := make([]*share.PriShare, defaultN)
 	for i, dks := range dkss {
 		require.True(t, checkDks(dks, dkss[0]), "dist key share not equal %d vs %d", dks.Share.I, 0)
 		shares[i] = dks.Share
 	}
 
-	secret, err := share.RecoverSecret(suite, shares, nbParticipants, nbParticipants)
+	secret, err := share.RecoverSecret(suite, shares, defaultN, defaultN)
 	require.Nil(t, err)
 
 	secretCoeffs := poly.Coefficients()
@@ -584,32 +545,6 @@
 
 	commitSecret := suite.Point().Mul(secret, nil)
 	require.Equal(t, dkss[0].Public().String(), commitSecret.String())
-}
-
-<<<<<<< HEAD
-func dkgGen(n, t int) []*DistKeyGenerator {
-	partPubs = make([]kyber.Point, n)
-	partSec = make([]kyber.Scalar, n)
-	for i := 0; i < n; i++ {
-		sec, pub := genPair()
-		partPubs[i] = pub
-		partSec[i] = sec
-	}
-	dkgs := make([]*DistKeyGenerator, n)
-	for i := 0; i < n; i++ {
-		dkg, err := NewDistKeyGenerator(suite, partSec[i], partPubs, t)
-=======
-func dkgGen(partPubs []kyber.Point, partSec []kyber.Scalar) []*DistKeyGenerator {
-	dkgs := make([]*DistKeyGenerator, nbParticipants)
-	for i := 0; i < nbParticipants; i++ {
-		dkg, err := NewDistKeyGenerator(suite, partSec[i], partPubs, vss.MinimumT(nbParticipants))
->>>>>>> f5ea196b
-		if err != nil {
-			panic(err)
-		}
-		dkgs[i] = dkg
-	}
-	return dkgs
 }
 
 func genPair() (kyber.Scalar, kyber.Point) {
@@ -634,24 +569,15 @@
 	return true
 }
 
-<<<<<<< HEAD
 func fullExchange(t *testing.T, dkgs []*DistKeyGenerator, checkQUAL bool) {
 	// full secret sharing exchange
 	// 1. broadcast deals
 	n := len(dkgs)
 	resps := make([]*Response, 0, n*n)
 	for _, dkg := range dkgs {
-=======
-func fullExchange(t *testing.T, dkgs []*DistKeyGenerator) {
-	// full secret sharing exchange
-	// 1. broadcast deals
-	resps := make([]*Response, 0, nbParticipants*nbParticipants)
-	for idx, dkg := range dkgs {
->>>>>>> f5ea196b
 		deals, err := dkg.Deals()
 		require.Nil(t, err)
 		for i, d := range deals {
-			require.True(t, i != idx)
 			resp, err := dkgs[i].ProcessDeal(d)
 			require.Nil(t, err)
 			require.Equal(t, vss.StatusApproval, resp.Response.Status)
@@ -683,8 +609,8 @@
 
 // Test resharing of a DKG to the same set of nodes
 func TestDKGResharing(t *testing.T) {
-	oldT := vss.MinimumT(nbParticipants)
-	dkgs = dkgGen(nbParticipants, oldT)
+	oldT := vss.MinimumT(defaultN)
+	publics, secrets, dkgs := generate(defaultN, oldT)
 	fullExchange(t, dkgs, true)
 
 	shares := make([]*DistKeyShare, len(dkgs))
@@ -701,9 +627,9 @@
 	for i := range dkgs {
 		c := &Config{
 			Suite:        suite,
-			Longterm:     partSec[i],
-			OldNodes:     partPubs,
-			NewNodes:     partPubs,
+			Longterm:     secrets[i],
+			OldNodes:     publics,
+			NewNodes:     publics,
 			Share:        shares[i],
 			OldThreshold: oldT,
 		}
@@ -728,21 +654,22 @@
 	for i := 0; i < len(dkgs); i++ {
 		require.False(t, shares[i].Share.V.Equal(newShares[i].Share.V))
 	}
-	thr := vss.MinimumT(nbParticipants)
+	thr := vss.MinimumT(defaultN)
 	// 2.
-	oldSecret, err := share.RecoverSecret(suite, sshares, thr, nbParticipants)
+	oldSecret, err := share.RecoverSecret(suite, sshares, thr, defaultN)
 	require.NoError(t, err)
-	newSecret, err := share.RecoverSecret(suite, newSShares, thr, nbParticipants)
+	newSecret, err := share.RecoverSecret(suite, newSShares, thr, defaultN)
 	require.NoError(t, err)
 	require.Equal(t, oldSecret.String(), newSecret.String())
 }
 
+// Test resharing functionality with one node less
 func TestDKGResharingRemoveNode(t *testing.T) {
-	oldT := vss.MinimumT(nbParticipants)
-	dkgs = dkgGen(nbParticipants, oldT)
+	oldT := vss.MinimumT(defaultN)
+	publics, secrets, dkgs := generate(defaultN, oldT)
 	fullExchange(t, dkgs, true)
 
-	newN := len(partPubs) - 1
+	newN := len(publics) - 1
 	shares := make([]*DistKeyShare, len(dkgs))
 	sshares := make([]*share.PriShare, len(dkgs))
 	for i, dkg := range dkgs {
@@ -758,9 +685,9 @@
 	for i := range dkgs {
 		c := &Config{
 			Suite:        suite,
-			Longterm:     partSec[i],
-			OldNodes:     partPubs,
-			NewNodes:     partPubs[:newN],
+			Longterm:     secrets[i],
+			OldNodes:     publics,
+			NewNodes:     publics[:newN],
 			Share:        shares[i],
 			OldThreshold: oldT,
 		}
@@ -788,7 +715,7 @@
 	for i := 0; i < newN; i++ {
 		require.False(t, shares[i].Share.V.Equal(newShares[i].Share.V))
 	}
-	thr := vss.MinimumT(nbParticipants)
+	thr := vss.MinimumT(defaultN)
 	// 2.
 	oldSecret, err := share.RecoverSecret(suite, sshares[:newN], thr, newN)
 	require.NoError(t, err)
@@ -800,9 +727,9 @@
 // Test to reshare to a different set of nodes with only a threshold of the old
 // nodes present
 func TestDKGResharingNewNodesThreshold(t *testing.T) {
-	oldN := nbParticipants
+	oldN := defaultN
 	oldT := vss.MinimumT(oldN)
-	dkgs = dkgGen(oldN, oldT)
+	oldPubs, oldPrivs, dkgs := generate(oldN, oldT)
 	fullExchange(t, dkgs, true)
 
 	shares := make([]*DistKeyShare, len(dkgs))
@@ -816,11 +743,10 @@
 	// start resharing to a different group
 	newN := oldN + 3
 	newT := oldT + 2
-	privates := make([]kyber.Scalar, newN)
-	publics := make([]kyber.Point, newN)
+	newPrivs := make([]kyber.Scalar, newN)
+	newPubs := make([]kyber.Point, newN)
 	for i := 0; i < newN; i++ {
-		privates[i] = suite.Scalar().Pick(suite.RandomStream())
-		publics[i] = suite.Point().Mul(privates[i], nil)
+		newPrivs[i], newPubs[i] = genPair()
 	}
 
 	// creating the old dkgs and new dkgs
@@ -830,9 +756,9 @@
 	for i := 0; i < oldN; i++ {
 		c := &Config{
 			Suite:        suite,
-			Longterm:     partSec[i],
-			OldNodes:     partPubs,
-			NewNodes:     publics,
+			Longterm:     oldPrivs[i],
+			OldNodes:     oldPubs,
+			NewNodes:     newPubs,
 			Share:        shares[i],
 			NewThreshold: newT,
 			OldThreshold: oldT,
@@ -849,9 +775,9 @@
 	for i := 0; i < newN; i++ {
 		c := &Config{
 			Suite:        suite,
-			Longterm:     privates[i],
-			OldNodes:     partPubs,
-			NewNodes:     publics,
+			Longterm:     newPrivs[i],
+			OldNodes:     oldPubs,
+			NewNodes:     newPubs,
 			PublicCoeffs: shares[0].Commits,
 			NewThreshold: newT,
 			OldThreshold: oldT,
@@ -941,62 +867,21 @@
 	}
 
 	// 3. make sure everyone has the same QUAL set
-<<<<<<< HEAD
 	for _, dkg := range newDkgs {
 		require.Equal(t, alive, len(dkg.QUAL()))
 		for _, dkg2 := range oldSelected {
 			require.True(t, dkg.isInQUAL(uint32(dkg2.oidx)), "new dkg %d has not in qual old dkg %d (qual = %v)", dkg.nidx, dkg2.oidx, dkg.QUAL())
-=======
-	for _, dkg := range dkgs {
-		for _, dkg2 := range dkgs {
-			require.True(t, dkg.isInQUAL(uint32(dkg2.nidx)))
->>>>>>> f5ea196b
-		}
-	}
-}
-
-<<<<<<< HEAD
+		}
+	}
+
 	newShares := make([]*DistKeyShare, newN)
 	newSShares := make([]*share.PriShare, newN)
-=======
-// Test resharing of a DKG to the same set of nodes
-func TestDKGResharing(t *testing.T) {
-	partPubs, partSec, dkgs := generate()
-	fullExchange(t, dkgs)
-
-	shares := make([]*DistKeyShare, len(dkgs))
-	sshares := make([]*share.PriShare, len(dkgs))
-	for i, dkg := range dkgs {
-		share, err := dkg.DistKeyShare()
-		require.NoError(t, err)
-		shares[i] = share
-		sshares[i] = shares[i].Share
-	}
-	// start resharing within the same group
-	newDkgs := make([]*DistKeyGenerator, len(dkgs))
-	var err error
-	for i := range dkgs {
-		c := &Config{
-			Suite:    suite,
-			Longterm: partSec[i],
-			OldNodes: partPubs,
-			NewNodes: partPubs,
-			Share:    shares[i],
-		}
-		newDkgs[i], err = NewDistKeyHandler(c)
-		require.NoError(t, err)
-	}
-	fullExchange(t, newDkgs)
-	newShares := make([]*DistKeyShare, len(dkgs))
-	newSShares := make([]*share.PriShare, len(dkgs))
->>>>>>> f5ea196b
 	for i := range newDkgs {
 		dks, err := newDkgs[i].DistKeyShare()
 		require.NoError(t, err)
 		newShares[i] = dks
 		newSShares[i] = newShares[i].Share
 	}
-<<<<<<< HEAD
 	// check shares reconstruct to the same secret
 	oldSecret, err := share.RecoverSecret(suite, sshares, oldT, oldN)
 	require.NoError(t, err)
@@ -1004,35 +889,12 @@
 	require.NoError(t, err)
 	require.Equal(t, oldSecret.String(), newSecret.String())
 
-=======
-	// check
-	// 1. shares are different between the two rounds
-	// 2. shares reconstruct to the same secret
-	// 3. public polynomial is different but for the first coefficient /public
-	// key/
-	// 1.
-	for i := 0; i < len(dkgs); i++ {
-		require.False(t, shares[i].Share.V.Equal(newShares[i].Share.V))
-	}
-	thr := vss.MinimumT(nbParticipants)
-	// 2.
-	oldSecret, err := share.RecoverSecret(suite, sshares, thr, nbParticipants)
-	require.NoError(t, err)
-	newSecret, err := share.RecoverSecret(suite, newSShares, thr, nbParticipants)
-	require.NoError(t, err)
-	require.Equal(t, oldSecret.String(), newSecret.String())
->>>>>>> f5ea196b
 }
 
 // Test resharing to a different set of nodes with one common
 func TestDKGResharingNewNodes(t *testing.T) {
-<<<<<<< HEAD
-	dkgs = dkgGen(nbParticipants, vss.MinimumT(nbParticipants))
+	oldPubs, oldPrivs, dkgs := generate(defaultN, vss.MinimumT(defaultN))
 	fullExchange(t, dkgs, true)
-=======
-	partPubs, partSec, dkgs := generate()
-	fullExchange(t, dkgs)
->>>>>>> f5ea196b
 
 	shares := make([]*DistKeyShare, len(dkgs))
 	sshares := make([]*share.PriShare, len(dkgs))
@@ -1043,17 +905,16 @@
 		sshares[i] = shares[i].Share
 	}
 	// start resharing to a different group
-	oldN := nbParticipants
+	oldN := defaultN
 	oldT := len(shares[0].Commits)
 	newN := oldN + 1
 	newT := oldT + 1
-	privates := make([]kyber.Scalar, newN)
-	publics := make([]kyber.Point, newN)
-	privates[0] = dkgs[oldN-1].long
-	publics[0] = suite.Point().Mul(privates[0], nil)
+	newPrivs := make([]kyber.Scalar, newN)
+	newPubs := make([]kyber.Point, newN)
+	newPrivs[0] = oldPrivs[oldN-1]
+	newPubs[0] = oldPubs[oldN-1]
 	for i := 1; i < newN; i++ {
-		privates[i] = suite.Scalar().Pick(suite.RandomStream())
-		publics[i] = suite.Point().Mul(privates[i], nil)
+		newPrivs[i], newPubs[i] = genPair()
 	}
 
 	// creating the old dkgs and new dkgs
@@ -1062,22 +923,13 @@
 	var err error
 	for i := 0; i < oldN; i++ {
 		c := &Config{
-<<<<<<< HEAD
 			Suite:        suite,
-			Longterm:     partSec[i],
-			OldNodes:     partPubs,
-			NewNodes:     publics,
+			Longterm:     oldPrivs[i],
+			OldNodes:     oldPubs,
+			NewNodes:     newPubs,
 			Share:        shares[i],
 			NewThreshold: newT,
 			OldThreshold: oldT,
-=======
-			Suite:     suite,
-			Longterm:  partSec[i],
-			OldNodes:  partPubs,
-			NewNodes:  publics,
-			Share:     shares[i],
-			Threshold: newT,
->>>>>>> f5ea196b
 		}
 		oldDkgs[i], err = NewDistKeyHandler(c)
 		require.NoError(t, err)
@@ -1101,16 +953,12 @@
 	for i := 1; i < newN; i++ {
 		c := &Config{
 			Suite:        suite,
-			Longterm:     privates[i],
-			OldNodes:     partPubs,
-			NewNodes:     publics,
+			Longterm:     newPrivs[i],
+			OldNodes:     oldPubs,
+			NewNodes:     newPubs,
 			PublicCoeffs: shares[0].Commits,
-<<<<<<< HEAD
 			NewThreshold: newT,
 			OldThreshold: oldT,
-=======
-			Threshold:    newT,
->>>>>>> f5ea196b
 		}
 		newDkgs[i], err = NewDistKeyHandler(c)
 		require.NoError(t, err)
@@ -1128,7 +976,6 @@
 		localDeals, err := dkg.Deals()
 		require.Nil(t, err)
 		deals = append(deals, localDeals)
-<<<<<<< HEAD
 		v, exists := dkg.verifiers[uint32(dkg.oidx)]
 		if dkg.canReceive && dkg.nidx == 0 {
 			// this node should save its own response for its own deal
@@ -1149,34 +996,9 @@
 			require.Nil(t, err)
 			require.Equal(t, vss.StatusApproval, resp.Response.Status)
 			resps[i] = append(resps[i], resp)
-			if i == 0 {
-				//fmt.Printf("dealer (oidx %d, nidx %d) processing deal to %d from %d\n", newDkgs[i].oidx, newDkgs[i].nidx, i, d.Index)
-			}
-		}
-	}
-
-=======
-		if dkg.canReceive && dkg.nidx == 0 {
-			// because it stores its own deal / response
-			require.Equal(t, 1, len(dkg.verifiers))
-		} else {
-			require.Equal(t, 0, len(dkg.verifiers))
-		}
-	}
-
-	// the index key indicates the dealer index for which the responses are for
-	resps := make(map[int][]*Response)
-	for i, localDeals := range deals {
-		for j, d := range localDeals {
-			dkg := newDkgs[j]
-			resp, err := dkg.ProcessDeal(d)
-			require.Nil(t, err)
-			require.Equal(t, vss.StatusApproval, resp.Response.Status)
-			resps[i] = append(resps[i], resp)
-		}
-	}
-
->>>>>>> f5ea196b
+		}
+	}
+
 	// all new dkgs should have the same length of verifiers map
 	for _, dkg := range newDkgs {
 		// one deal per old participants
@@ -1198,7 +1020,6 @@
 				}
 				require.Nil(t, err)
 				require.Nil(t, j)
-<<<<<<< HEAD
 			}
 
 			for _, dkg := range newDkgs[1:] {
@@ -1248,7 +1069,7 @@
 }
 
 func TestDKGResharingPartialNewNodes(t *testing.T) {
-	dkgs = dkgGen(nbParticipants, vss.MinimumT(nbParticipants))
+	oldPubs, oldPrivs, dkgs := generate(defaultN, vss.MinimumT(defaultN))
 	fullExchange(t, dkgs, true)
 
 	shares := make([]*DistKeyShare, len(dkgs))
@@ -1260,24 +1081,26 @@
 		sshares[i] = shares[i].Share
 	}
 	// start resharing to a different group
-	oldN := nbParticipants
+	oldN := defaultN
 	oldT := len(shares[0].Commits)
 	newN := oldN + 1
 	newT := oldT + 1
 	total := oldN + 2
 	newOffset := oldN - 1 // idx at which a new key is added to the group
 
-	privates := make([]kyber.Scalar, 0, newN)
-	publics := make([]kyber.Point, 0, newN)
-	for _, dkg := range dkgs[1:] {
-		privates = append(privates, dkg.long)
-		publics = append(publics, suite.Point().Mul(privates[len(privates)-1], nil))
-	}
-	// add two new guys
-	privates = append(privates, suite.Scalar().Pick(suite.RandomStream()))
-	publics = append(publics, suite.Point().Mul(privates[len(privates)-1], nil))
-	privates = append(privates, suite.Scalar().Pick(suite.RandomStream()))
-	publics = append(publics, suite.Point().Mul(privates[len(privates)-1], nil))
+	newPrivs := make([]kyber.Scalar, 0, newN)
+	newPubs := make([]kyber.Point, 0, newN)
+	for _, priv := range oldPrivs[1:] {
+		newPrivs = append(newPrivs, priv)
+	}
+	for _, pub := range oldPubs[1:] {
+		newPubs = append(newPubs, pub)
+	}
+	// add two new nodes
+	priv1, pub1 := genPair()
+	priv2, pub2 := genPair()
+	newPrivs = append(newPrivs, []kyber.Scalar{priv1, priv2}...)
+	newPubs = append(newPubs, []kyber.Point{pub1, pub2}...)
 
 	// creating all dkgs
 	totalDkgs := make([]*DistKeyGenerator, total)
@@ -1285,14 +1108,13 @@
 	for i := 0; i < oldN; i++ {
 		c := &Config{
 			Suite:        suite,
-			Longterm:     partSec[i],
-			OldNodes:     partPubs,
-			NewNodes:     publics,
+			Longterm:     oldPrivs[i],
+			OldNodes:     oldPubs,
+			NewNodes:     newPubs,
 			Share:        shares[i],
 			NewThreshold: newT,
 			OldThreshold: oldT,
 		}
-		//oldDkgs[i], err = NewDistKeyHandler(c)
 		totalDkgs[i], err = NewDistKeyHandler(c)
 		require.NoError(t, err)
 		if i >= 1 {
@@ -1315,14 +1137,13 @@
 		newIdx := i - oldN + newOffset
 		c := &Config{
 			Suite:        suite,
-			Longterm:     privates[newIdx],
-			OldNodes:     partPubs,
-			NewNodes:     publics,
+			Longterm:     newPrivs[newIdx],
+			OldNodes:     oldPubs,
+			NewNodes:     newPubs,
 			PublicCoeffs: shares[0].Commits,
 			NewThreshold: newT,
 			OldThreshold: oldT,
 		}
-		//newDkgs[i], err = NewDistKeyHandler(c)
 		totalDkgs[i], err = NewDistKeyHandler(c)
 		require.NoError(t, err)
 		require.True(t, totalDkgs[i].canReceive)
@@ -1369,171 +1190,6 @@
 		}
 	}
 
-=======
-			}
-
-			for _, dkg := range newDkgs[1:] {
-				// Ignore messages from ourselves
-				if resp.Response.Index == uint32(dkg.nidx) {
-					continue
-				}
-				j, err := dkg.ProcessResponse(resp)
-				//fmt.Printf("new dkg %d process responses from new dkg %d about deal %d\n", dkg.nidx, dkg.nidx, resp.Index)
-				if err != nil {
-					fmt.Printf("new dkg at nidx %d has received response from idx %d for deal %d\n", dkg.nidx, resp.Response.Index, resp.Index)
-				}
-				require.Nil(t, err)
-				require.Nil(t, j)
-			}
-
-		}
-	}
-
-	for _, dkg := range newDkgs {
-		for i := 0; i < oldN; i++ {
-			require.True(t, dkg.verifiers[uint32(i)].DealCertified(), "new dkg %d has not certified deal %d => %v", dkg.nidx, i, dkg.verifiers[uint32(i)].Responses())
-		}
-	}
-
-	// 3. make sure everyone has the same QUAL set
-	for _, dkg := range newDkgs {
-		for _, dkg2 := range oldDkgs {
-			require.True(t, dkg.isInQUAL(uint32(dkg2.oidx)), "new dkg %d has not in qual old dkg %d (qual = %v)", dkg.nidx, dkg2.oidx, dkg.QUAL())
-		}
-	}
-
-	newShares := make([]*DistKeyShare, newN)
-	newSShares := make([]*share.PriShare, newN)
-	for i := range newDkgs {
-		dks, err := newDkgs[i].DistKeyShare()
-		require.NoError(t, err)
-		newShares[i] = dks
-		newSShares[i] = newShares[i].Share
-	}
-	// check shares reconstruct to the same secret
-	oldSecret, err := share.RecoverSecret(suite, sshares, oldT, oldN)
-	require.NoError(t, err)
-	newSecret, err := share.RecoverSecret(suite, newSShares, newT, newN)
-	require.NoError(t, err)
-	require.Equal(t, oldSecret.String(), newSecret.String())
-}
-
-func TestDKGResharingPartialNewNodes(t *testing.T) {
-	partPubs, partSec, dkgs := generate()
-	fullExchange(t, dkgs)
-
-	shares := make([]*DistKeyShare, len(dkgs))
-	sshares := make([]*share.PriShare, len(dkgs))
-	for i, dkg := range dkgs {
-		share, err := dkg.DistKeyShare()
-		require.NoError(t, err)
-		shares[i] = share
-		sshares[i] = shares[i].Share
-	}
-	// start resharing to a different group
-	oldN := nbParticipants
-	oldT := len(shares[0].Commits)
-	newN := oldN + 1
-	newT := oldT + 1
-	total := oldN + 2
-	newOffset := oldN - 1 // idx at which a new key is added to the group
-
-	privates := make([]kyber.Scalar, 0, newN)
-	publics := make([]kyber.Point, 0, newN)
-	for _, dkg := range dkgs[1:] {
-		privates = append(privates, dkg.long)
-		publics = append(publics, suite.Point().Mul(privates[len(privates)-1], nil))
-	}
-	// add two new guys
-	privates = append(privates, suite.Scalar().Pick(suite.RandomStream()))
-	publics = append(publics, suite.Point().Mul(privates[len(privates)-1], nil))
-	privates = append(privates, suite.Scalar().Pick(suite.RandomStream()))
-	publics = append(publics, suite.Point().Mul(privates[len(privates)-1], nil))
-
-	// creating all dkgs
-	totalDkgs := make([]*DistKeyGenerator, total)
-	var err error
-	for i := 0; i < oldN; i++ {
-		c := &Config{
-			Suite:     suite,
-			Longterm:  partSec[i],
-			OldNodes:  partPubs,
-			NewNodes:  publics,
-			Share:     shares[i],
-			Threshold: newT,
-		}
-		totalDkgs[i], err = NewDistKeyHandler(c)
-		require.NoError(t, err)
-		if i >= 1 {
-			require.True(t, totalDkgs[i].canReceive)
-			require.True(t, totalDkgs[i].canIssue)
-			require.True(t, totalDkgs[i].isResharing)
-			require.True(t, totalDkgs[i].newPresent)
-			require.Equal(t, totalDkgs[i].oidx, i)
-			require.Equal(t, i-1, totalDkgs[i].nidx)
-			continue
-		}
-		require.False(t, totalDkgs[i].canReceive)
-		require.True(t, totalDkgs[i].canIssue)
-		require.True(t, totalDkgs[i].isResharing)
-		require.False(t, totalDkgs[i].newPresent)
-		require.Equal(t, totalDkgs[i].oidx, i)
-	}
-	// the first one is the last old one
-	for i := oldN; i < total; i++ {
-		newIdx := i - oldN + newOffset
-		c := &Config{
-			Suite:        suite,
-			Longterm:     privates[newIdx],
-			OldNodes:     partPubs,
-			NewNodes:     publics,
-			PublicCoeffs: shares[0].Commits,
-			Threshold:    newT,
-		}
-		totalDkgs[i], err = NewDistKeyHandler(c)
-		require.NoError(t, err)
-		require.True(t, totalDkgs[i].canReceive)
-		require.False(t, totalDkgs[i].canIssue)
-		require.True(t, totalDkgs[i].isResharing)
-		require.True(t, totalDkgs[i].newPresent)
-		require.Equal(t, totalDkgs[i].nidx, newIdx)
-	}
-	newDkgs := totalDkgs[1:]
-	oldDkgs := totalDkgs[:oldN]
-	require.Equal(t, oldN, len(oldDkgs))
-	require.Equal(t, newN, len(newDkgs))
-
-	// full secret sharing exchange
-	// 1. broadcast deals
-	deals := make([]map[int]*Deal, 0, newN*newN)
-	for _, dkg := range oldDkgs {
-		localDeals, err := dkg.Deals()
-		require.Nil(t, err)
-		deals = append(deals, localDeals)
-		if dkg.canReceive && dkg.newPresent {
-			// because it stores its own deal / response
-			require.Equal(t, 1, len(dkg.verifiers))
-		} else {
-			require.Equal(t, 0, len(dkg.verifiers))
-		}
-	}
-
-	// the index key indicates the dealer index for which the responses are for
-	resps := make(map[int][]*Response)
-	for i, localDeals := range deals {
-		for j, d := range localDeals {
-			dkg := newDkgs[j]
-			resp, err := dkg.ProcessDeal(d)
-			require.Nil(t, err)
-			require.Equal(t, vss.StatusApproval, resp.Response.Status)
-			resps[i] = append(resps[i], resp)
-			if i == 0 {
-				//fmt.Printf("dealer (oidx %d, nidx %d) processing deal to %d from %d\n", newDkgs[i].oidx, newDkgs[i].nidx, i, d.Index)
-			}
-		}
-	}
-
->>>>>>> f5ea196b
 	// all new dkgs should have the same length of verifiers map
 	for _, dkg := range newDkgs {
 		// one deal per old participants
@@ -1558,10 +1214,6 @@
 			}
 		}
 	}
-<<<<<<< HEAD
-
-=======
->>>>>>> f5ea196b
 	for _, dkg := range newDkgs {
 		for i := 0; i < oldN; i++ {
 			require.True(t, dkg.verifiers[uint32(i)].DealCertified(), "new dkg %d has not certified deal %d => %v", dkg.nidx, i, dkg.verifiers[uint32(i)].Responses())
@@ -1589,8 +1241,4 @@
 	newSecret, err := share.RecoverSecret(suite, newSShares, newT, newN)
 	require.NoError(t, err)
 	require.Equal(t, oldSecret.String(), newSecret.String())
-<<<<<<< HEAD
-
-=======
->>>>>>> f5ea196b
 }