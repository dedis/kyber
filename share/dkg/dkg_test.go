--- conflicted
+++ resolved
@@ -292,15 +292,9 @@
 	newT := thr + nodesToAdd - 1 // set the threshold to accept one offline new node
 	var newTns = make([]*TestNode, 0, newN)
 	// remove a random node from the previous group
-<<<<<<< HEAD
-	offlineToRemove := uint32(rand.Int31n(int32(n)))
-	for _, node := range tns {
-		if node.Index == offlineToRemove {
-=======
-	offlineToRemove := uint32(rand.Intn(n))
+	offlineToRemove := rand.Intn(int(n))
 	for i, node := range tns {
-		if i == int(offlineToRemove) {
->>>>>>> c6aca3a1
+		if i == offlineToRemove {
 			continue
 		}
 		newTns = append(newTns, node)
