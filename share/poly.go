// Package share implements Shamir secret sharing and polynomial commitments.
// Shamir's scheme allows you to split a secret value into multiple parts, so called
// shares, by evaluating a secret sharing polynomial at certain indices. The
// shared secret can only be reconstructed (via Lagrange interpolation) if a
// threshold of the participants provide their shares. A polynomial commitment
// scheme allows a committer to commit to a secret sharing polynomial so that
// a verifier can check the claimed evaluations of the committed polynomial.
// Both schemes of this package are core building blocks for more advanced
// secret sharing techniques.
package share

import (
	"crypto/cipher"
	"crypto/subtle"
	"encoding/binary"
	"errors"
	"fmt"
	"sort"
	"strings"

	"go.dedis.ch/kyber/v3"
)

// Some error definitions
var errorGroups = errors.New("non-matching groups")
var errorCoeffs = errors.New("different number of coefficients")

// PriShare represents a private share.
type PriShare struct {
	I uint32       // Index of the private share
	V kyber.Scalar // Value of the private share
}

// Hash returns the hash representation of this share
func (p *PriShare) Hash(s kyber.HashFactory) []byte {
	h := s.Hash()
	_, _ = p.V.MarshalTo(h)
	_ = binary.Write(h, binary.LittleEndian, p.I)
	return h.Sum(nil)
}

func (p *PriShare) String() string {
	return fmt.Sprintf("{%d:%s}", p.I, p.V)
}

// PriPoly represents a secret sharing polynomial.
type PriPoly struct {
	g      kyber.Group    // Cryptographic group
	coeffs []kyber.Scalar // Coefficients of the polynomial
}

// NewPriPoly creates a new secret sharing polynomial using the provided
// cryptographic group, the secret sharing threshold t, and the secret to be
// shared s. If s is nil, a new s is chosen using the provided randomness
// stream rand.
func NewPriPoly(group kyber.Group, t uint32, s kyber.Scalar, rand cipher.Stream) *PriPoly {
	coeffs := make([]kyber.Scalar, t)
	coeffs[0] = s
	if coeffs[0] == nil {
		coeffs[0] = group.Scalar().Pick(rand)
	}
	for i := uint32(1); i < t; i++ {
		coeffs[i] = group.Scalar().Pick(rand)
	}
	return &PriPoly{g: group, coeffs: coeffs}
}

// CoefficientsToPriPoly returns a PriPoly based on the given coefficients
func CoefficientsToPriPoly(g kyber.Group, coeffs []kyber.Scalar) *PriPoly {
	return &PriPoly{g: g, coeffs: coeffs}
}

// Threshold returns the secret sharing threshold.
func (p *PriPoly) Threshold() uint32 {
	return uint32(len(p.coeffs))
}

// Secret returns the shared secret p(0), i.e., the constant term of the polynomial.
func (p *PriPoly) Secret() kyber.Scalar {
	return p.coeffs[0]
}

// Eval computes the private share v = p(i).
func (p *PriPoly) Eval(i uint32) *PriShare {
	xi := p.g.Scalar().SetInt64(1 + int64(i))
	v := p.g.Scalar().Zero()
	for j := int(p.Threshold()) - 1; j >= 0; j-- {
		v.Mul(v, xi)
		v.Add(v, p.coeffs[j])
	}
	return &PriShare{i, v}
}

// Shares creates a list of n private shares p(1),...,p(n).
func (p *PriPoly) Shares(n uint32) []*PriShare {
	shares := make([]*PriShare, n)
	for i := range shares {
		shares[i] = p.Eval(uint32(i))
	}
	return shares
}

// Add computes the component-wise sum of the polynomials p and q and returns it
// as a new polynomial.
func (p *PriPoly) Add(q *PriPoly) (*PriPoly, error) {
	if p.g.String() != q.g.String() {
		return nil, errorGroups
	}
	if p.Threshold() != q.Threshold() {
		return nil, errorCoeffs
	}
	coeffs := make([]kyber.Scalar, p.Threshold())
	for i := range coeffs {
		coeffs[i] = p.g.Scalar().Add(p.coeffs[i], q.coeffs[i])
	}
	return &PriPoly{p.g, coeffs}, nil
}

// Equal checks equality of two secret sharing polynomials p and q. If p and q are trivially
// unequal (e.g., due to mismatching cryptographic groups or polynomial size), this routine
// returns in variable time. Otherwise it runs in constant time regardless of whether it
// eventually returns true or false.
func (p *PriPoly) Equal(q *PriPoly) bool {
	if p.g.String() != q.g.String() {
		return false
	}
	if len(p.coeffs) != len(q.coeffs) {
		return false
	}
	b := 1
	for i := uint32(0); i < p.Threshold(); i++ {
		pb, _ := p.coeffs[i].MarshalBinary()
		qb, _ := q.coeffs[i].MarshalBinary()
		b &= subtle.ConstantTimeCompare(pb, qb)
	}
	return b == 1
}

// Commit creates a public commitment polynomial for the given base point b or
// the standard base if b == nil.
func (p *PriPoly) Commit(b kyber.Point) *PubPoly {
	commits := make([]kyber.Point, p.Threshold())
	for i := range commits {
		commits[i] = p.g.Point().Mul(p.coeffs[i], b)
	}
	return &PubPoly{p.g, b, commits}
}

// Mul multiples p and q together. The result is a polynomial of the sum of
// the two degrees of p and q. NOTE: it does not check for null coefficients
// after the multiplication, so the degree of the polynomial is "always" as
// described above. This is only for use in secret sharing schemes. It is not
// a general polynomial multiplication routine.
func (p *PriPoly) Mul(q *PriPoly) *PriPoly {
	d1 := len(p.coeffs) - 1
	d2 := len(q.coeffs) - 1
	newDegree := d1 + d2
	coeffs := make([]kyber.Scalar, newDegree+1)
	for i := range coeffs {
		coeffs[i] = p.g.Scalar().Zero()
	}
	for i := range p.coeffs {
		for j := range q.coeffs {
			tmp := p.g.Scalar().Mul(p.coeffs[i], q.coeffs[j])
			coeffs[i+j] = tmp.Add(coeffs[i+j], tmp)
		}
	}
	return &PriPoly{p.g, coeffs}
}

// Coefficients return the list of coefficients representing p. This
// information is generally PRIVATE and should not be revealed to a third party
// lightly.
func (p *PriPoly) Coefficients() []kyber.Scalar {
	return p.coeffs
}

// RecoverSecret reconstructs the shared secret p(0) from a list of private
// shares using Lagrange interpolation.
func RecoverSecret(g kyber.Group, shares []*PriShare, t, n uint32) (kyber.Scalar, error) {
	x, y := xyScalar(g, shares, t, n)
	if uint32(len(x)) < t {
		return nil, errors.New("share: not enough shares to recover secret")
	}

	acc := g.Scalar().Zero()
	num := g.Scalar()
	den := g.Scalar()
	tmp := g.Scalar()

	for i, xi := range x {
		yi := y[i]
		num.Set(yi)
		den.One()
		for j, xj := range x {
			if i == j {
				continue
			}
			num.Mul(num, xj)
			den.Mul(den, tmp.Sub(xj, xi))
		}
		acc.Add(acc, num.Div(num, den))
	}

	return acc, nil
}

type byIndexScalar []*PriShare

func (s byIndexScalar) Len() int           { return len(s) }
func (s byIndexScalar) Swap(i, j int)      { s[i], s[j] = s[j], s[i] }
func (s byIndexScalar) Less(i, j int) bool { return s[i].I < s[j].I }

// xyScalar returns the list of (x_i, y_i) pairs indexed. The first map returned
// is the list of x_i and the second map is the list of y_i, both indexed in
// their respective map at index i.
func xyScalar(g kyber.Group, shares []*PriShare, t, n uint32) (map[uint32]kyber.Scalar, map[uint32]kyber.Scalar) {
	// we are sorting first the shares since the shares may be unrelated for
	// some applications. In this case, all participants needs to interpolate on
	// the exact same order shares.
	sorted := make([]*PriShare, 0, n)
	for _, share := range shares {
		if share != nil {
			sorted = append(sorted, share)
		}
	}
	sort.Sort(byIndexScalar(sorted))

	x := make(map[uint32]kyber.Scalar)
	y := make(map[uint32]kyber.Scalar)
	for _, s := range sorted {
		if s == nil || s.V == nil || s.I < 0 {
			continue
		}
		idx := s.I
		x[idx] = g.Scalar().SetInt64(int64(idx + 1))
		y[idx] = s.V
		if uint32(len(x)) == t {
			break
		}
	}
	return x, y
}

func minusConst(g kyber.Group, c kyber.Scalar) *PriPoly {
	neg := g.Scalar().Neg(c)
	return &PriPoly{
		g:      g,
		coeffs: []kyber.Scalar{neg, g.Scalar().One()},
	}
}

// RecoverPriPoly takes a list of shares and the parameters t and n to
// reconstruct the secret polynomial completely, i.e., all private
// coefficients.  It is up to the caller to make sure that there are enough
// shares to correctly re-construct the polynomial. There must be at least t
// shares.
func RecoverPriPoly(g kyber.Group, shares []*PriShare, t, n uint32) (*PriPoly, error) {
	x, y := xyScalar(g, shares, t, n)
	if uint32(len(x)) != t {
		return nil, errors.New("share: not enough shares to recover private polynomial")
	}

	var accPoly *PriPoly
	var err error
	//den := g.Scalar()
	// Notations follow the Wikipedia article on Lagrange interpolation
	// https://en.wikipedia.org/wiki/Lagrange_polynomial
	for j := range x {
		basis := lagrangeBasis(g, j, x)
		for i := range basis.coeffs {
			basis.coeffs[i] = basis.coeffs[i].Mul(basis.coeffs[i], y[j])
		}

		if accPoly == nil {
			accPoly = basis
			continue
		}

		// add all L_j * y_j together
		accPoly, err = accPoly.Add(basis)
		if err != nil {
			return nil, err
		}
	}
	return accPoly, nil
}

func (p *PriPoly) String() string {
	var strs = make([]string, len(p.coeffs))
	for i, c := range p.coeffs {
		strs[i] = c.String()
	}
	return "[ " + strings.Join(strs, ", ") + " ]"
}

// PubShare represents a public share.
type PubShare struct {
	I uint32      // Index of the public share
	V kyber.Point // Value of the public share
}

// Hash returns the hash representation of this share.
func (p *PubShare) Hash(s kyber.HashFactory) []byte {
	h := s.Hash()
	_, _ = p.V.MarshalTo(h)
	_ = binary.Write(h, binary.LittleEndian, p.I)
	return h.Sum(nil)
}

// PubPoly represents a public commitment polynomial to a secret sharing polynomial.
type PubPoly struct {
	g       kyber.Group   // Cryptographic group
	b       kyber.Point   // Base point, nil for standard base
	commits []kyber.Point // Commitments to coefficients of the secret sharing polynomial
}

// NewPubPoly creates a new public commitment polynomial.
func NewPubPoly(g kyber.Group, b kyber.Point, commits []kyber.Point) *PubPoly {
	return &PubPoly{g, b, commits}
}

// Info returns the base point and the commitments to the polynomial coefficients.
func (p *PubPoly) Info() (base kyber.Point, commits []kyber.Point) {
	return p.b, p.commits
}

// Threshold returns the secret sharing threshold.
func (p *PubPoly) Threshold() uint32 {
	return uint32(len(p.commits))
}

// Commit returns the secret commitment p(0), i.e., the constant term of the polynomial.
func (p *PubPoly) Commit() kyber.Point {
	return p.commits[0].Clone()
}

// Eval computes the public share v = p(i).
func (p *PubPoly) Eval(i uint32) *PubShare {
	xi := p.g.Scalar().SetInt64(1 + int64(i)) // x-coordinate of this share
	v := p.g.Point().Null()
	for j := int(p.Threshold()) - 1; j >= 0; j-- {
		v.Mul(xi, v)
		v.Add(v, p.commits[j])
	}
	return &PubShare{i, v}
}

// Shares creates a list of n public commitment shares p(1),...,p(n).
func (p *PubPoly) Shares(n uint32) []*PubShare {
	shares := make([]*PubShare, n)
	for i := range shares {
		shares[i] = p.Eval(uint32(i))
	}
	return shares
}

// Add computes the component-wise sum of the polynomials p and q and returns it
// as a new polynomial. NOTE: If the base points p.b and q.b are different then the
// base point of the resulting PubPoly cannot be computed without knowing the
// discrete logarithm between p.b and q.b. In this particular case, we are using
// p.b as a default value which of course does not correspond to the correct
// base point and thus should not be used in further computations.
func (p *PubPoly) Add(q *PubPoly) (*PubPoly, error) {
	if p.g.String() != q.g.String() {
		return nil, errorGroups
	}

	if p.Threshold() != q.Threshold() {
		return nil, errorCoeffs
	}

	commits := make([]kyber.Point, p.Threshold())
	for i := range commits {
		commits[i] = p.g.Point().Add(p.commits[i], q.commits[i])
	}

	return &PubPoly{p.g, p.b, commits}, nil
}

// Equal checks equality of two public commitment polynomials p and q. If p and
// q are trivially unequal (e.g., due to mismatching cryptographic groups, or threshold issues),
// this routine returns in variable time. Otherwise it runs in constant time
// regardless of whether it eventually returns true or false.
func (p *PubPoly) Equal(q *PubPoly) bool {
	if p.g.String() != q.g.String() {
		return false
	}
	b := 1
<<<<<<< HEAD
	for i := uint32(0); i < p.Threshold(); i++ {
=======

	if len(p.commits) < p.Threshold() || len(q.commits) < p.Threshold() || p.Threshold() != q.Threshold() {
		return false
	}

	for i := 0; i < p.Threshold(); i++ {
>>>>>>> 13e391ec
		pb, _ := p.commits[i].MarshalBinary()
		qb, _ := q.commits[i].MarshalBinary()
		b &= subtle.ConstantTimeCompare(pb, qb)
	}
	return b == 1
}

// Check a private share against a public commitment polynomial.
func (p *PubPoly) Check(s *PriShare) bool {
	pv := p.Eval(s.I)
	ps := p.g.Point().Mul(s.V, p.b)
	return pv.V.Equal(ps)
}

type byIndexPub []*PubShare

func (s byIndexPub) Len() int           { return len(s) }
func (s byIndexPub) Swap(i, j int)      { s[i], s[j] = s[j], s[i] }
func (s byIndexPub) Less(i, j int) bool { return s[i].I < s[j].I }

// xyCommits is the public version of xScalars.
func xyCommit(g kyber.Group, shares []*PubShare, t, n uint32) (map[uint32]kyber.Scalar, map[uint32]kyber.Point) {
	// we are sorting first the shares since the shares may be unrelated for
	// some applications. In this case, all participants needs to interpolate on
	// the exact same order shares.
	sorted := make([]*PubShare, 0, n)
	for _, share := range shares {
		if share != nil {
			sorted = append(sorted, share)
		}
	}
	sort.Sort(byIndexPub(sorted))

	x := make(map[uint32]kyber.Scalar)
	y := make(map[uint32]kyber.Point)

	for _, s := range sorted {
		if s == nil || s.V == nil || s.I < 0 {
			continue
		}
		idx := s.I
		x[idx] = g.Scalar().SetInt64(int64(idx + 1))
		y[idx] = s.V
		if uint32(len(x)) == t {
			break
		}
	}
	return x, y
}

// RecoverCommit reconstructs the secret commitment p(0) from a list of public
// shares using Lagrange interpolation.
func RecoverCommit(g kyber.Group, shares []*PubShare, t, n uint32) (kyber.Point, error) {
	x, y := xyCommit(g, shares, t, n)
	if uint32(len(x)) < t {
		return nil, errors.New("share: not enough good public shares to reconstruct secret commitment")
	}

	num := g.Scalar()
	den := g.Scalar()
	tmp := g.Scalar()
	Acc := g.Point().Null()
	Tmp := g.Point()

	for i, xi := range x {
		num.One()
		den.One()
		for j, xj := range x {
			if i == j {
				continue
			}
			num.Mul(num, xj)
			den.Mul(den, tmp.Sub(xj, xi))
		}
		Tmp.Mul(num.Div(num, den), y[i])
		Acc.Add(Acc, Tmp)
	}

	return Acc, nil
}

// RecoverPubPoly reconstructs the full public polynomial from a set of public
// shares using Lagrange interpolation.
func RecoverPubPoly(g kyber.Group, shares []*PubShare, t, n uint32) (*PubPoly, error) {
	x, y := xyCommit(g, shares, t, n)
	if uint32(len(x)) < t {
		return nil, errors.New("share: not enough good public shares to reconstruct secret commitment")
	}

	var accPoly *PubPoly
	var err error

	for j := range x {
		basis := lagrangeBasis(g, j, x)

		// compute the L_j * y_j polynomial in point space
		tmp := basis.Commit(y[j])
		if accPoly == nil {
			accPoly = tmp
			continue
		}

		// add all L_j * y_j together
		accPoly, err = accPoly.Add(tmp)
		if err != nil {
			return nil, err
		}
	}

	return accPoly, nil

}

// lagrangeBasis returns a PriPoly containing the Lagrange coefficients for the
// i-th position. xs is a mapping between the indices and the values that the
// interpolation is using, computed with xyScalar().
func lagrangeBasis(g kyber.Group, i uint32, xs map[uint32]kyber.Scalar) *PriPoly {
	var basis = &PriPoly{
		g:      g,
		coeffs: []kyber.Scalar{g.Scalar().One()},
	}
	// compute lagrange basis l_j
	den := g.Scalar().One()
	var acc = g.Scalar().One()
	for m, xm := range xs {
		if i == m {
			continue
		}
		basis = basis.Mul(minusConst(g, xm))
		den.Sub(xs[i], xm) // den = xi - xm
		den.Inv(den)       // den = 1 / den
		acc.Mul(acc, den)  // acc = acc * den
	}

	// multiply all coefficients by the denominator
	for i := range basis.coeffs {
		basis.coeffs[i] = basis.coeffs[i].Mul(basis.coeffs[i], acc)
	}
	return basis
}<|MERGE_RESOLUTION|>--- conflicted
+++ resolved
@@ -387,16 +387,12 @@
 		return false
 	}
 	b := 1
-<<<<<<< HEAD
+
+	if uint32(len(p.commits)) < p.Threshold() || uint32(len(q.commits)) < p.Threshold() || p.Threshold() != q.Threshold() {
+		return false
+	}
+
 	for i := uint32(0); i < p.Threshold(); i++ {
-=======
-
-	if len(p.commits) < p.Threshold() || len(q.commits) < p.Threshold() || p.Threshold() != q.Threshold() {
-		return false
-	}
-
-	for i := 0; i < p.Threshold(); i++ {
->>>>>>> 13e391ec
 		pb, _ := p.commits[i].MarshalBinary()
 		qb, _ := q.commits[i].MarshalBinary()
 		b &= subtle.ConstantTimeCompare(pb, qb)
