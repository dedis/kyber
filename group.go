package kyber

import (
	"crypto/cipher"
)

// Scalar represents a scalar value by which
// a Point (group element) may be encrypted to produce another Point.
// This is an exponent in DSA-style groups,
// in which security is based on the Discrete Logarithm assumption,
// and a scalar multiplier in elliptic curve groups.
type Scalar interface {
	Marshaling

	// Equality test for two Scalars derived from the same Group.
	Equal(s2 Scalar) bool

	// Set sets the receiver equal to another Scalar a.
	Set(a Scalar) Scalar

	// Clone creates a new Scalar with the same value.
	Clone() Scalar

	// SetInt64 sets the receiver to a small integer value.
	SetInt64(v int64) Scalar

	// Set to the additive identity (0).
	Zero() Scalar

	// Set to the modular sum of scalars a and b.
	Add(a, b Scalar) Scalar

	// Set to the modular difference a - b.
	Sub(a, b Scalar) Scalar

	// Set to the modular negation of scalar a.
	Neg(a Scalar) Scalar

	// Set to the multiplicative identity (1).
	One() Scalar

	// Set to the modular product of scalars a and b.
	Mul(a, b Scalar) Scalar

	// Set to the modular division of scalar a by scalar b.
	Div(a, b Scalar) Scalar

	// Set to the modular inverse of scalar a.
	Inv(a Scalar) Scalar

	// Set to a fresh random or pseudo-random scalar.
	Pick(rand cipher.Stream) Scalar

	// SetBytes sets the scalar from a byte-slice,
	// reducing if necessary to the appropriate modulus.
	// The endianess of the byte-slice is determined by the
	// implementation.
	SetBytes([]byte) Scalar
}

// Point represents an element of a public-key cryptographic Group.
// For example,
// this is a number modulo the prime P in a DSA-style Schnorr group,
// or an (x, y) point on an elliptic curve.
// A Point can contain a Diffie-Hellman public key, an ElGamal ciphertext, etc.
type Point interface {
	Marshaling

	// Equality test for two Points derived from the same Group.
	Equal(s2 Point) bool

	// Null sets the receiver to the neutral identity element.
	Null() Point

	// Base sets the receiver to this group's standard base point.
	Base() Point

	// Pick sets the receiver to a fresh random or pseudo-random Point.
	Pick(rand cipher.Stream) Point

	// Set sets the receiver equal to another Point p.
	Set(p Point) Point

	// Clone clones the underlying point.
	Clone() Point

	// Maximum number of bytes that can be embedded in a single
	// group element via Pick().
	EmbedLen() int

	// Embed encodes a limited amount of specified data in the
	// Point, using r as a source of cryptographically secure
	// random data.  Implementations only embed the first EmbedLen
	// bytes of the given data.
	Embed(data []byte, r cipher.Stream) Point

	// Extract data embedded in a point chosen via Embed().
	// Returns an error if doesn't represent valid embedded data.
	Data() ([]byte, error)

	// Add points so that their scalars add homomorphically.
	Add(a, b Point) Point

	// Subtract points so that their scalars subtract homomorphically.
	Sub(a, b Point) Point

	// Set to the negation of point a.
	Neg(a Point) Point

	// Multiply point p by the scalar s.
	// If p == nil, multiply with the standard base point Base().
	Mul(s Scalar, p Point) Point
}

<<<<<<< HEAD
type HashablePoint interface {
	Hash([]byte) Point
=======
// SubGroupElement allows to verify if a Point is in the correct group or not.
// For curves which don't have a prime order, we need to only consider the
// points lying in the subgroup of prime order. That check returns true if the
// point is correct or not. If the curve forms already a prime order// group,
// then this method should be implemented as a nop returning true, to be able to
// use the Schnorr signature scheme for example.
type SubGroupElement interface {
	Point
	IsInCorrectGroup() bool
>>>>>>> 13e391ec
}

// AllowsVarTime allows callers to determine if a given kyber.Scalar
// or kyber.Point supports opting-in to variable time operations. If
// an object implements AllowsVarTime, then the caller can use
// AllowVarTime(true) in order to allow variable time operations on
// that object until AllowVarTime(false) is called. Variable time
// operations may be faster, but also risk leaking information via a
// timing side channel. Thus they are only safe to use on public
// Scalars and Points, never on secret ones.
type AllowsVarTime interface {
	AllowVarTime(bool)
}

// Group interface represents a mathematical group
// usable for Diffie-Hellman key exchange, ElGamal encryption,
// and the related body of public-key cryptographic algorithms
// and zero-knowledge proof methods.
// The Group interface is designed in particular to be a generic front-end
// to both traditional DSA-style modular arithmetic groups
// and ECDSA-style elliptic curves:
// the caller of this interface's methods
// need not know or care which specific mathematical construction
// underlies the interface.
//
// The Group interface is essentially just a "constructor" interface
// enabling the caller to generate the two particular types of objects
// relevant to DSA-style public-key cryptography;
// we call these objects Points and Scalars.
// The caller must explicitly initialize or set a new Point or Scalar object
// to some value before using it as an input to some other operation
// involving Point and/or Scalar objects.
// For example, to compare a point P against the neutral (identity) element,
// you might use P.Equal(suite.Point().Null()),
// but not just P.Equal(suite.Point()).
//
// It is expected that any implementation of this interface
// should satisfy suitable hardness assumptions for the applicable group:
// e.g., that it is cryptographically hard for an adversary to
// take an encrypted Point and the known generator it was based on,
// and derive the Scalar with which the Point was encrypted.
// Any implementation is also expected to satisfy
// the standard homomorphism properties that Diffie-Hellman
// and the associated body of public-key cryptography are based on.
type Group interface {
	String() string

	ScalarLen() int // Max length of scalars in bytes
	Scalar() Scalar // Create new scalar

	PointLen() int // Max length of point in bytes
	Point() Point  // Create new point
}

// SubGroupElement allows to verify if a Point is in the correct group or not.
// For curves which don't have a prime order, we need to only consider the
// points lying in the subgroup of prime order. That check returns true if the
// point is correct or not. If the curve forms already a prime order// group,
// then this method should be implemented as a nop returning true, to be able to
// use the Schnorr signature scheme for example.
type SubGroupElement interface {
	Point
	IsInCorrectGroup() bool
}<|MERGE_RESOLUTION|>--- conflicted
+++ resolved
@@ -112,22 +112,6 @@
 	Mul(s Scalar, p Point) Point
 }
 
-<<<<<<< HEAD
-type HashablePoint interface {
-	Hash([]byte) Point
-=======
-// SubGroupElement allows to verify if a Point is in the correct group or not.
-// For curves which don't have a prime order, we need to only consider the
-// points lying in the subgroup of prime order. That check returns true if the
-// point is correct or not. If the curve forms already a prime order// group,
-// then this method should be implemented as a nop returning true, to be able to
-// use the Schnorr signature scheme for example.
-type SubGroupElement interface {
-	Point
-	IsInCorrectGroup() bool
->>>>>>> 13e391ec
-}
-
 // AllowsVarTime allows callers to determine if a given kyber.Scalar
 // or kyber.Point supports opting-in to variable time operations. If
 // an object implements AllowsVarTime, then the caller can use
