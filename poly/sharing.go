--- conflicted
+++ resolved
@@ -29,7 +29,6 @@
 
 // Private polynomial for Shamir secret sharing.
 type PriPoly struct {
-<<<<<<< HEAD
 	suite abstract.Suite    // Cryptographic suite in use
 	s []abstract.Scalar // Coefficients of secret polynomial
 }
@@ -46,24 +45,6 @@
 	s[0] = s0
 	for i := 1; i < k; i++ {
 		s[i] = suite.Scalar().Random(rand)
-=======
-	g abstract.Group    // Cryptographic group in use
-	s []abstract.Scalar // Coefficients of secret polynomial
-}
-
-// Create a fresh sharing polynomial in the Scalar space of a given group.
-// Shares the provided Scalar s, or picks a random one if s == nil.
-func (p *PriPoly) Pick(g abstract.Group, k int, s0 abstract.Scalar,
-	rand cipher.Stream) *PriPoly {
-	p.g = g
-	s := make([]abstract.Scalar, k)
-	if s0 == nil { // Choose secret to share if none provided
-		s0 = g.Scalar().Pick(rand)
-	}
-	s[0] = s0
-	for i := 1; i < k; i++ {
-		s[i] = g.Scalar().Pick(rand)
->>>>>>> 1b6c6962
 	}
 	p.s = s
 	return p
@@ -91,17 +72,10 @@
 
 // Evaluate the polynomial to produce the secret for party i.
 func (p *PriPoly) Eval(i int) abstract.Scalar {
-<<<<<<< HEAD
 	suite := p.suite
 	k := len(p.s)
 	xi := suite.Scalar().SetInt64(1 + int64(i)) // x-coordinate of this share
 	sv := suite.Scalar().Zero()
-=======
-	g := p.g
-	k := len(p.s)
-	xi := g.Scalar().SetInt64(1 + int64(i)) // x-coordinate of this share
-	sv := g.Scalar().Zero()
->>>>>>> 1b6c6962
 	for i = k - 1; i >= 0; i-- {
 		sv.Mul(sv, xi)
 		sv.Add(sv, p.s[i])
@@ -119,11 +93,7 @@
 	}
 	s := make([]abstract.Scalar, k)
 	for i := 0; i < k; i++ {
-<<<<<<< HEAD
 		s[i] = suite.Scalar().Add(p1.s[i], p2.s[i])
-=======
-		s[i] = g.Scalar().Add(p1.s[i], p2.s[i])
->>>>>>> 1b6c6962
 	}
 	p.suite = suite
 	p.s = s
@@ -191,13 +161,8 @@
 	x := make([]abstract.Scalar, len(ps.s))
 	c := 0
 	for i := range ps.s {
-<<<<<<< HEAD
 		if !ps.s[i].Nil() {
 			x[i] = ps.suite.Scalar().SetInt64(1 + int64(i))
-=======
-		if ps.s[i] != nil {
-			x[i] = ps.g.Scalar().SetInt64(1 + int64(i))
->>>>>>> 1b6c6962
 			c++
 			if c >= ps.k {
 				break // have enough shares, ignore any more
@@ -217,17 +182,10 @@
 
 	// compute Lagrange interpolation for point x=0 (the shared secret)
 	x := ps.xCoords()
-<<<<<<< HEAD
 	a := ps.suite.Scalar().Zero() // sum accumulator
 	n := ps.suite.Scalar()        // numerator temporary
 	d := ps.suite.Scalar()        // denominator temporary
 	t := ps.suite.Scalar()        // temporary
-=======
-	a := ps.g.Scalar().Zero() // sum accumulator
-	n := ps.g.Scalar()        // numerator temporary
-	d := ps.g.Scalar()        // denominator temporary
-	t := ps.g.Scalar()        // temporary
->>>>>>> 1b6c6962
 	for i := range x {
 		if x[i].Nil() {
 			continue
@@ -382,13 +340,8 @@
 func (pub *PubPoly) Eval(i int) abstract.Point {
 	suite := pub.suite
 	k := len(pub.p)
-<<<<<<< HEAD
 	xi := suite.Scalar().SetInt64(1 + int64(i)) // x-coordinate of this share
 	pv := suite.Point().Null()
-=======
-	xi := g.Scalar().SetInt64(1 + int64(i)) // x-coordinate of this share
-	pv := g.Point().Null()
->>>>>>> 1b6c6962
 	for i = k - 1; i >= 0; i-- {
 		pv.Mul(pv, xi)
 		pv.Add(pv, pub.p[i])
@@ -481,13 +434,8 @@
 	x := make([]abstract.Scalar, len(ps.p))
 	c := 0
 	for i := range ps.p {
-<<<<<<< HEAD
 		if !ps.p[i].Nil() {
 			x[i] = ps.suite.Scalar().SetInt64(1 + int64(i))
-=======
-		if ps.p[i] != nil {
-			x[i] = ps.g.Scalar().SetInt64(1 + int64(i))
->>>>>>> 1b6c6962
 			c++
 			if c >= ps.k {
 				break // have enough shares, ignore any more
@@ -509,19 +457,11 @@
 	// compute Lagrange interpolation for point x=0 (the shared secret)
 	// XXX could probably share more code with non-homomorphic version.
 	x := ps.xCoords()
-<<<<<<< HEAD
 	n := ps.suite.Scalar()       // numerator temporary
 	d := ps.suite.Scalar()       // denominator temporary
 	t := ps.suite.Scalar()       // temporary secret
 	A := ps.suite.Point().Null() // point accumulator
 	P := ps.suite.Point()        // temporary point
-=======
-	n := ps.g.Scalar()       // numerator temporary
-	d := ps.g.Scalar()       // denominator temporary
-	t := ps.g.Scalar()       // temporary secret
-	A := ps.g.Point().Null() // point accumulator
-	P := ps.g.Point()        // temporary point
->>>>>>> 1b6c6962
 	for i := range x {
 		if x[i].Nil() {
 			continue
