--- conflicted
+++ resolved
@@ -30,7 +30,7 @@
 // Private polynomial for Shamir secret sharing.
 type PriPoly struct {
 	suite abstract.Suite    // Cryptographic suite in use
-	s []abstract.Scalar // Coefficients of secret polynomial
+	s     []abstract.Scalar // Coefficients of secret polynomial
 }
 
 // Create a fresh sharing polynomial in the Secret space of a given group.
@@ -116,8 +116,8 @@
 // Secret shares generated from a private polynomial.
 type PriShares struct {
 	suite abstract.Suite    // Cryptographic suite in use
-	k int               // Reconstruction threshold
-	s []abstract.Scalar // Secret shares, one per sharing party.
+	k     int               // Reconstruction threshold
+	s     []abstract.Scalar // Secret shares, one per sharing party.
 }
 
 // Create a desired number of secret-shares from a private polynomial,
@@ -223,19 +223,14 @@
 // A public commitment to a secret-sharing polynomial.
 type PubPoly struct {
 	suite abstract.Suite   // Cryptographic suite to use
-	b abstract.Point   // Base point, nil for standard base
-	p []abstract.Point // Commitments to polynomial coefficients
+	b     abstract.Point   // Base point, nil for standard base
+	p     []abstract.Point // Commitments to polynomial coefficients
 }
 
 // Initialize to an empty polynomial for a given group and threshold (degree),
 // typically before using Decode() to fill in from a received message.
-<<<<<<< HEAD
 func (pub *PubPoly) Init(suite abstract.Suite, k int, b abstract.Point) *PubPoly {
 	pub.suite = suite
-=======
-func (pub *PubPoly) Init(g abstract.Group, k int, b abstract.Point) *PubPoly {
-	pub.g = g
->>>>>>> 254f2941
 	pub.b = b
 	pub.p = make([]abstract.Point, k)
 	return pub
@@ -243,17 +238,10 @@
 
 // InitNull does the same thing as Init PLUS initialize every points / coef to the Null
 // Identity Element so we can use it like a "temp" / "aggregate" variable to add with others poly
-<<<<<<< HEAD
 func (pub *PubPoly) InitNull(suite abstract.Suite, k int, b abstract.Point) *PubPoly {
 	pub.Init(suite, k, b)
 	for i, _ := range pub.p {
 		pub.p[i] = suite.Point().Null()
-=======
-func (pub *PubPoly) InitNull(g abstract.Group, k int, b abstract.Point) *PubPoly {
-	pub.Init(g, k, b)
-	for i, _ := range pub.p {
-		pub.p[i] = g.Point().Null()
->>>>>>> 254f2941
 	}
 	return pub
 }
@@ -337,11 +325,7 @@
 // Assumes they are of the same degree and from the same group.
 func (p1 *PubPoly) Equal(p2 *PubPoly) bool {
 	k := len(p1.p)
-<<<<<<< HEAD
 	if p1.suite != p2.suite || k != len(p2.p) {
-=======
-	if p1.g.String() != p2.g.String() || k != len(p2.p) {
->>>>>>> 254f2941
 		panic("Mismatched polynomial commitments")
 	}
 	for i := 0; i < len(p1.p); i++ {
@@ -370,11 +354,7 @@
 func (pub *PubPoly) Add(p1, p2 *PubPoly) *PubPoly {
 	suite := p1.suite
 	k := len(p1.p)
-<<<<<<< HEAD
 	if p1.suite != p2.suite {
-=======
-	if p1.g.String() != p2.g.String() {
->>>>>>> 254f2941
 		panic("Mismatched Group of polynomial commitments")
 	} else if k != len(p2.p) {
 		panic("Mismatched polynomial commitments")
@@ -404,11 +384,7 @@
 	}
 	s := ""
 	for i := 0; i < k; i++ {
-<<<<<<< HEAD
 		if !p.p[i].Nil() {
-=======
-		if p.p[i] != nil {
->>>>>>> 254f2941
 			s += fmt.Sprintf(",%s", p.p[i].String())
 		} else {
 			s += ",nil"
@@ -420,9 +396,9 @@
 // Public commitments to shares generated from a private polynomial.
 type PubShares struct {
 	suite abstract.Suite   // Cryptographic suite in use
-	k int              // Reconstruction threshold
-	b abstract.Point   // Base point, nil for standard base
-	p []abstract.Point // Commitment shares, one per sharing party.
+	k     int              // Reconstruction threshold
+	b     abstract.Point   // Base point, nil for standard base
+	p     []abstract.Point // Commitment shares, one per sharing party.
 }
 
 // Create individual share commitments from a polynomial commitment,
