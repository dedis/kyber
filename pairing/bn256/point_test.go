--- conflicted
+++ resolved
@@ -3,13 +3,9 @@
 import (
 	"bytes"
 	"encoding/hex"
-<<<<<<< HEAD
-=======
-	"go.dedis.ch/kyber/v4/util/random"
->>>>>>> 518c8ddd
 	"testing"
 
-	"go.dedis.ch/kyber/v3/util/random"
+	"go.dedis.ch/kyber/v4/util/random"
 )
 
 func TestPointG1_HashToPoint(t *testing.T) {
