--- conflicted
+++ resolved
@@ -5,16 +5,10 @@
 	"io"
 	"math/big"
 
-<<<<<<< HEAD
-	"github.com/dedis/crypto"
-	"github.com/dedis/crypto/group/mod"
-	"github.com/dedis/crypto/util/encoding"
-	"github.com/dedis/crypto/util/random"
-=======
 	"github.com/dedis/kyber"
 	"github.com/dedis/kyber/group/mod"
 	"github.com/dedis/kyber/util/encoding"
->>>>>>> 8e6eddfe
+	"github.com/dedis/kyber/util/random"
 )
 
 type projPoint struct {
@@ -253,7 +247,7 @@
 	base  projPoint // Standard base point
 }
 
-func (p *ProjectiveCurve) NewKey(rand cipher.Stream) crypto.Scalar {
+func (p *ProjectiveCurve) NewKey(rand cipher.Stream) kyber.Scalar {
 	if rand == nil {
 		rand = random.Stream
 	}
