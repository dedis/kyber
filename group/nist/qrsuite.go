package nist

import (
	"crypto/cipher"
	"crypto/sha256"
	"hash"
	"io"
	"math/big"
	"reflect"

	"github.com/dedis/kyber"
	"github.com/dedis/kyber/cipher/sha3"
	"github.com/dedis/kyber/util/random"
)

type qrsuite struct {
	ResidueGroup
}

// SHA256 hash function
func (s qrsuite) Hash() hash.Hash {
	return sha256.New()
}

// SHA3/SHAKE128 Sponge Cipher
func (s qrsuite) Cipher(key []byte, options ...interface{}) kyber.Cipher {
	return sha3.NewShakeCipher128(key, options...)
}

func (s *qrsuite) Read(r io.Reader, objs ...interface{}) error {
	return kyber.SuiteRead(s, r, objs)
}

func (s *qrsuite) Write(w io.Writer, objs ...interface{}) error {
	return kyber.SuiteWrite(s, w, objs)
}

func (s *qrsuite) New(t reflect.Type) interface{} {
	return kyber.SuiteNew(s, t)
}

func (s *qrsuite) NewKey(rand cipher.Stream) kyber.Scalar {
	if rand == nil {
		rand = random.Stream
	}
	return s.Scalar().Pick(rand)
}

// Ciphersuite based on AES-128, SHA-256,
// and a residue group of quadratic residues modulo a 512-bit prime.
// This group size should be used only for testing and experimentation;
// 512-bit DSA-style groups are no longer considered secure.
<<<<<<< HEAD
func NewAES128SHA256QR512() *qrsuite {
=======
func NewAES128SHA256QR512() kyber.Suite {
>>>>>>> 8e6eddfe
	p, _ := new(big.Int).SetString("10198267722357351868598076141027380280417188309231803909918464305012113541414604537422741096561285049775792035177041672305646773132014126091142862443826263", 10)
	q, _ := new(big.Int).SetString("5099133861178675934299038070513690140208594154615901954959232152506056770707302268711370548280642524887896017588520836152823386566007063045571431221913131", 10)
	r := new(big.Int).SetInt64(2)
	g := new(big.Int).SetInt64(4)

	suite := new(qrsuite)
	suite.SetParams(p, q, r, g)
	return suite
}

// Ciphersuite based on AES-128, SHA-256,
// and a residue group of quadratic residues modulo a 1024-bit prime.
// 1024-bit DSA-style groups may no longer be secure.
<<<<<<< HEAD
func newAES128SHA256QR1024() *qrsuite {
=======
func newAES128SHA256QR1024() kyber.Suite {
>>>>>>> 8e6eddfe
	suite := new(qrsuite)
	suite.QuadraticResidueGroup(1024, random.Stream) // XXX
	return suite
}

// Ciphersuite based on AES-128, SHA-256,
// and a residue group of quadratic residues modulo a 1024-bit prime.
<<<<<<< HEAD
func newAES128SHA256QR2048() *qrsuite {
=======
func newAES128SHA256QR2048() kyber.Suite {
>>>>>>> 8e6eddfe
	suite := new(qrsuite)
	suite.QuadraticResidueGroup(2048, random.Stream) // XXX
	return suite
}<|MERGE_RESOLUTION|>--- conflicted
+++ resolved
@@ -50,11 +50,7 @@
 // and a residue group of quadratic residues modulo a 512-bit prime.
 // This group size should be used only for testing and experimentation;
 // 512-bit DSA-style groups are no longer considered secure.
-<<<<<<< HEAD
 func NewAES128SHA256QR512() *qrsuite {
-=======
-func NewAES128SHA256QR512() kyber.Suite {
->>>>>>> 8e6eddfe
 	p, _ := new(big.Int).SetString("10198267722357351868598076141027380280417188309231803909918464305012113541414604537422741096561285049775792035177041672305646773132014126091142862443826263", 10)
 	q, _ := new(big.Int).SetString("5099133861178675934299038070513690140208594154615901954959232152506056770707302268711370548280642524887896017588520836152823386566007063045571431221913131", 10)
 	r := new(big.Int).SetInt64(2)
@@ -68,11 +64,7 @@
 // Ciphersuite based on AES-128, SHA-256,
 // and a residue group of quadratic residues modulo a 1024-bit prime.
 // 1024-bit DSA-style groups may no longer be secure.
-<<<<<<< HEAD
 func newAES128SHA256QR1024() *qrsuite {
-=======
-func newAES128SHA256QR1024() kyber.Suite {
->>>>>>> 8e6eddfe
 	suite := new(qrsuite)
 	suite.QuadraticResidueGroup(1024, random.Stream) // XXX
 	return suite
@@ -80,11 +72,7 @@
 
 // Ciphersuite based on AES-128, SHA-256,
 // and a residue group of quadratic residues modulo a 1024-bit prime.
-<<<<<<< HEAD
 func newAES128SHA256QR2048() *qrsuite {
-=======
-func newAES128SHA256QR2048() kyber.Suite {
->>>>>>> 8e6eddfe
 	suite := new(qrsuite)
 	suite.QuadraticResidueGroup(2048, random.Stream) // XXX
 	return suite
