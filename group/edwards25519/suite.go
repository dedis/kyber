--- conflicted
+++ resolved
@@ -6,14 +6,8 @@
 	"io"
 	"reflect"
 
-<<<<<<< HEAD
-	"github.com/dedis/crypto"
-	"github.com/dedis/crypto/cipher/sha3"
-=======
 	"github.com/dedis/kyber"
 	"github.com/dedis/kyber/cipher/sha3"
-	"github.com/dedis/kyber/util/random"
->>>>>>> 8e6eddfe
 )
 
 type suiteEd25519 struct {
@@ -42,29 +36,8 @@
 	return kyber.SuiteNew(s, t)
 }
 
-<<<<<<< HEAD
 // Ciphersuite based on AES-128, SHA-256, and the Ed25519 curve.
 func NewAES128SHA256Ed25519(fullGroup bool) *suiteEd25519 {
-=======
-// NewKey returns a formatted Ed25519 key (avoiding subgroup attack by requiring
-// it to be a multiple of 8)
-func (s *suiteEd25519) NewKey(stream cipher.Stream) kyber.Scalar {
-	if stream == nil {
-		stream = random.Stream
-	}
-	buffer := random.NonZeroBytes(32, stream)
-	scalar := sha512.Sum512(buffer)
-	scalar[0] &= 0xf8
-	scalar[31] &= 0x3f
-	scalar[31] |= 0x40
-
-	secret := s.Scalar().SetBytes(scalar[:32])
-	return secret
-}
-
-// Ciphersuite based on AES-128, SHA-256, and the Ed25519 curve.
-func NewAES128SHA256Ed25519(fullGroup bool) kyber.Suite {
->>>>>>> 8e6eddfe
 	suite := new(suiteEd25519)
 	return suite
 }