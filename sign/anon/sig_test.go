--- conflicted
+++ resolved
@@ -258,13 +258,8 @@
 var benchSig10Ed25519 = benchGenSigEd25519(10)
 var benchSig100Ed25519 = benchGenSigEd25519(100)
 
-<<<<<<< HEAD
-func benchGenKeys(g crypto.Group,
-	nkeys int) ([]crypto.Point, crypto.Scalar) {
-=======
-func benchGenKeys(suite kyber.Suite,
+func benchGenKeys(g kyber.Group,
 	nkeys int) ([]kyber.Point, kyber.Scalar) {
->>>>>>> 8e6eddfe
 
 	rand := random.Stream
 
@@ -303,11 +298,7 @@
 		0, benchPriEd25519)
 }
 
-<<<<<<< HEAD
-func benchSign(suite Suite, pub []crypto.Point, pri crypto.Scalar,
-=======
-func benchSign(suite kyber.Suite, pub []kyber.Point, pri kyber.Scalar,
->>>>>>> 8e6eddfe
+func benchSign(suite Suite, pub []kyber.Point, pri kyber.Scalar,
 	niter int) {
 	rand := suite.Cipher([]byte("example"))
 	for i := 0; i < niter; i++ {
@@ -315,11 +306,7 @@
 	}
 }
 
-<<<<<<< HEAD
-func benchVerify(suite Suite, pub []crypto.Point,
-=======
-func benchVerify(suite kyber.Suite, pub []kyber.Point,
->>>>>>> 8e6eddfe
+func benchVerify(suite Suite, pub []kyber.Point,
 	sig []byte, niter int) {
 	for i := 0; i < niter; i++ {
 		tag, err := Verify(suite, benchMessage, Set(pub), nil, sig)
