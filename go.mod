--- conflicted
+++ resolved
@@ -4,22 +4,14 @@
 
 require (
 	github.com/cloudflare/circl v1.3.7
-<<<<<<< HEAD
-	github.com/kilic/bls12-381 v0.1.0
-	github.com/stretchr/testify v1.3.0
-	go.dedis.ch/fixbuf v1.0.3
-	go.dedis.ch/protobuf v1.0.11
-	golang.org/x/crypto v0.17.0
-	golang.org/x/sys v0.15.0
-=======
-	github.com/consensys/gnark-crypto v0.12.1
+    github.com/kilic/bls12-381 v0.1.0
+    github.com/consensys/gnark-crypto v0.12.1
 	github.com/jonboulle/clockwork v0.4.0
 	github.com/stretchr/testify v1.9.0
 	go.dedis.ch/fixbuf v1.0.3
 	go.dedis.ch/protobuf v1.0.11
 	golang.org/x/crypto v0.21.0
 	golang.org/x/sys v0.18.0
->>>>>>> 13e391ec
 )
 
 require (
