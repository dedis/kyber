package ibe

import (
	"encoding/hex"
	"strings"
	"testing"

	"github.com/stretchr/testify/require"
<<<<<<< HEAD
	"go.dedis.ch/kyber/v3"
	"go.dedis.ch/kyber/v3/pairing"
	"go.dedis.ch/kyber/v3/pairing/bls12381/kilic"
	"go.dedis.ch/kyber/v3/util/random"
=======
	"go.dedis.ch/kyber/v4"
	"go.dedis.ch/kyber/v4/pairing"
	bls "go.dedis.ch/kyber/v4/pairing/circl_bls12381"
	"go.dedis.ch/kyber/v4/util/random"
>>>>>>> 518c8ddd
)

func newSetting(i uint) (
	pairing.Suite, kyber.Point, []byte, kyber.Point,
	func(s pairing.Suite, master kyber.Point, ID []byte, msg []byte) (*Ciphertext, error),
	func(s pairing.Suite, private kyber.Point, c *Ciphertext) ([]byte, error),
) {
	if !(i == 1 || i == 2) {
		panic("invalid test")
	}
	if i == 1 {
		suite := kilic.NewSuiteBLS12381()
		P := suite.G1().Point().Base()
		s := suite.G1().Scalar().Pick(random.New())
		Ppub := suite.G1().Point().Mul(s, P)

		ID := []byte("passtherand")
		IDP := suite.G2().Point().(kyber.HashablePoint)
		Qid := IDP.Hash(ID)     // public key
		sQid := Qid.Mul(s, Qid) // secret key
		return suite, Ppub, ID, sQid, EncryptCCAonG1, DecryptCCAonG1
	}
	// i == 2
	suite := kilic.NewSuiteBLS12381()
	P := suite.G2().Point().Base()
	s := suite.G2().Scalar().Pick(random.New())
	Ppub := suite.G2().Point().Mul(s, P)

	ID := []byte("passtherand")
	IDP := suite.G1().Point().(kyber.HashablePoint)
	Qid := IDP.Hash(ID)     // public key
	sQid := Qid.Mul(s, Qid) // secret key
	return suite, Ppub, ID, sQid, EncryptCCAonG2, DecryptCCAonG2
}

func TestValidEncryptionDecrypts(t *testing.T) {
	t.Run("OnG1", func(t *testing.T) {
		suite, Ppub, ID, sQid, encrypt, decrypt := newSetting(1)
		msg := []byte("Hello World\n")

		c, err := encrypt(suite, Ppub, ID, msg)
		require.NoError(t, err)
		msg2, err := decrypt(suite, sQid, c)
		require.NoError(t, err)
		require.Equal(t, msg, msg2)
	})

	t.Run("OnG2", func(t *testing.T) {
		suite, Ppub, ID, sQid, encrypt, decrypt := newSetting(2)
		msg := []byte("Hello World\n")

		c, err := encrypt(suite, Ppub, ID, msg)
		require.NoError(t, err)
		msg2, err := decrypt(suite, sQid, c)
		require.NoError(t, err)
		require.Equal(t, msg, msg2)
	})
}

func TestInvalidSigmaFailsDecryption(t *testing.T) {
	t.Run("OnG1", func(t *testing.T) {

		suite, Ppub, ID, sQid, encrypt, decrypt := newSetting(1)
		msg := []byte("Hello World\n")

		c, err := encrypt(suite, Ppub, ID, msg)
		require.NoError(t, err)

		c.V = []byte("somenonsense")

		_, err = decrypt(suite, sQid, c)
		require.Error(t, err)
		require.ErrorContains(t, err, "invalid proof")
	})

	t.Run("OnG2", func(t *testing.T) {

		suite, Ppub, ID, sQid, encrypt, decrypt := newSetting(2)
		msg := []byte("Hello World\n")

		c, err := encrypt(suite, Ppub, ID, msg)
		require.NoError(t, err)

		c.V = []byte("somenonsense")

		_, err = decrypt(suite, sQid, c)
		require.Error(t, err)
		require.ErrorContains(t, err, "invalid proof")
	})
}

func TestInvalidMessageFailsDecryption(t *testing.T) {
	t.Run("OnG1", func(t *testing.T) {
		suite, Ppub, ID, sQid, encrypt, decrypt := newSetting(1)
		msg := []byte("Hello World\n")

		c, err := encrypt(suite, Ppub, ID, msg)
		require.NoError(t, err)

		c.W = []byte("somenonsense")
		_, err = decrypt(suite, sQid, c)
		require.Error(t, err)
		require.ErrorContains(t, err, "invalid proof")
	})

	t.Run("OnG2", func(t *testing.T) {
		suite, Ppub, ID, sQid, encrypt, decrypt := newSetting(2)
		msg := []byte("Hello World\n")

		c, err := encrypt(suite, Ppub, ID, msg)
		require.NoError(t, err)

		c.W = []byte("somenonsense")
		_, err = decrypt(suite, sQid, c)
		require.Error(t, err)
		require.ErrorContains(t, err, "invalid proof")
	})
}

func TestVeryLongInputFailsEncryption(t *testing.T) {
	t.Run("OnG1", func(t *testing.T) {
		suite, Ppub, ID, _, encrypt, _ := newSetting(1)
		msg := []byte(strings.Repeat("And you have to understand this, that a prince, especially a new one, cannot observe all those things for which men are esteemed", 1000))
		_, err := encrypt(suite, Ppub, ID, msg)
		require.Error(t, err)

	})
	t.Run("OnG2", func(t *testing.T) {
		suite, Ppub, ID, _, encrypt, _ := newSetting(2)
		msg := []byte(strings.Repeat("And you have to understand this, that a prince, especially a new one, cannot observe all those things for which men are esteemed", 1000))
		_, err := encrypt(suite, Ppub, ID, msg)
		require.Error(t, err)
	})
}

func TestVeryLongCipherFailsDecryptionBecauseOfLength(t *testing.T) {
	t.Run("OnG1", func(t *testing.T) {
		suite, Ppub, ID, sQid, encrypt, decrypt := newSetting(1)
		msg := []byte("hello world")
		c, err := encrypt(suite, Ppub, ID, msg)
		require.NoError(t, err)

		c.W = []byte(strings.Repeat("And you have to understand this, that a prince, especially a new one, cannot observe all those things for which men are esteemed", 1000))
		_, err = decrypt(suite, sQid, c)

		require.Error(t, err)
		require.ErrorContains(t, err, "ciphertext too long for the hash function provided")
	})
	t.Run("OnG2", func(t *testing.T) {
		suite, Ppub, ID, sQid, encrypt, decrypt := newSetting(2)
		msg := []byte("hello world")
		c, err := encrypt(suite, Ppub, ID, msg)
		require.NoError(t, err)

		c.W = []byte(strings.Repeat("And you have to understand this, that a prince, especially a new one, cannot observe all those things for which men are esteemed", 1000))
		_, err = decrypt(suite, sQid, c)

		require.Error(t, err)
		require.ErrorContains(t, err, "ciphertext too long for the hash function provided")
	})
}

func TestInvalidWFailsDecryptionBecauseOfLength(t *testing.T) {
	t.Run("OnG1", func(t *testing.T) {
		suite, Ppub, ID, sQid, encrypt, decrypt := newSetting(1)
		msg := []byte("hello world")
		c, err := encrypt(suite, Ppub, ID, msg)
		require.NoError(t, err)

		c.W = []byte(strings.Repeat("A", 25))
		_, err = decrypt(suite, sQid, c)

		require.Error(t, err)
		require.ErrorContains(t, err, "XorSigma is of invalid length")
	})
	t.Run("OnG2", func(t *testing.T) {
		suite, Ppub, ID, sQid, encrypt, decrypt := newSetting(2)
		msg := []byte("hello world")
		c, err := encrypt(suite, Ppub, ID, msg)
		require.NoError(t, err)

		c.W = []byte(strings.Repeat("A", 25))
		_, err = decrypt(suite, sQid, c)

		require.Error(t, err)
		require.ErrorContains(t, err, "XorSigma is of invalid length")
	})
}

func TestBackwardsInteropWithTypescript(t *testing.T) {
	t.Skip("Typescript library not yet updated to support both G2 keys")
	suite, _, _, _, _, decrypt := newSetting(1)

	hexToPoint := func(p kyber.Point, input string) (kyber.Point, error) {
		h, err := hex.DecodeString(input)
		if err != nil {
			return nil, err
		}

		err = p.UnmarshalBinary(h)
		return p, err
	}

	// taken from the testnet round 1
	beacon, err := hexToPoint(
		suite.G2().Point(),
		"86ecea71376e78abd19aaf0ad52f462a6483626563b1023bd04815a7b953da888c74f5bf6ee672a5688603ab310026230522898f33f23a7de363c66f90ffd49ec77ebf7f6c1478a9ecd6e714b4d532ab43d044da0a16fed13b4791d7fc999e2b",
	)
	require.NoError(t, err)

	// generated using the typescript client at commit `53b562addf179461630b0cc80c0e4ac3436ee4ff`
	U, err := hexToPoint(
		suite.G1().Point(),
		"a5ddec5fa76795d5a28f0869e6a620248c94c112beb8135b11d5614a2b6845c5a4128e3dfe4328d7a6e70b2dea3d7f25",
	)
	require.NoError(t, err)

	V, err := hex.DecodeString("89f0e6cf2b27371017dddeff43ab2263")
	require.NoError(t, err)

	W, err := hex.DecodeString("d767e14f5e3e1738a6c50725c4f0d1b6")
	require.NoError(t, err)

	expectedFileKey, err := hex.DecodeString("deadbeefdeadbeefdeadbeefdeadbeef")
	require.NoError(t, err)

	ciphertext := Ciphertext{U: U, W: W, V: V}

	result, err := decrypt(suite, beacon, &ciphertext)
	require.NoError(t, err)
	require.Equal(t, expectedFileKey, result)
}

func TestCPAEncryptOnG1(t *testing.T) {
	suite := kilic.NewSuiteBLS12381()
	P := suite.G1().Point().Pick(random.New())
	s := suite.G1().Scalar().Pick(random.New())
	Ppub := suite.G1().Point().Mul(s, P)
	ID := []byte("passtherand")
	IDP := suite.G2().Point().(kyber.HashablePoint)
	Qid := IDP.Hash(ID)
	sQid := Qid.Mul(s, Qid)
	msg := []byte("Hello World\n")
	c, err := EncryptCPAonG1(suite, P, Ppub, ID, msg)
	require.NoError(t, err)
	msg2, err := DecryptCPAonG1(suite, sQid, c)
	require.NoError(t, err)
	require.Equal(t, msg, msg2)
}<|MERGE_RESOLUTION|>--- conflicted
+++ resolved
@@ -6,17 +6,10 @@
 	"testing"
 
 	"github.com/stretchr/testify/require"
-<<<<<<< HEAD
-	"go.dedis.ch/kyber/v3"
-	"go.dedis.ch/kyber/v3/pairing"
-	"go.dedis.ch/kyber/v3/pairing/bls12381/kilic"
-	"go.dedis.ch/kyber/v3/util/random"
-=======
 	"go.dedis.ch/kyber/v4"
 	"go.dedis.ch/kyber/v4/pairing"
-	bls "go.dedis.ch/kyber/v4/pairing/circl_bls12381"
+	circl "go.dedis.ch/kyber/v4/pairing/bls12381/circl"
 	"go.dedis.ch/kyber/v4/util/random"
->>>>>>> 518c8ddd
 )
 
 func newSetting(i uint) (
@@ -28,7 +21,7 @@
 		panic("invalid test")
 	}
 	if i == 1 {
-		suite := kilic.NewSuiteBLS12381()
+		suite := circl.NewSuiteBLS12381()
 		P := suite.G1().Point().Base()
 		s := suite.G1().Scalar().Pick(random.New())
 		Ppub := suite.G1().Point().Mul(s, P)
@@ -40,7 +33,7 @@
 		return suite, Ppub, ID, sQid, EncryptCCAonG1, DecryptCCAonG1
 	}
 	// i == 2
-	suite := kilic.NewSuiteBLS12381()
+	suite := circl.NewSuiteBLS12381()
 	P := suite.G2().Point().Base()
 	s := suite.G2().Scalar().Pick(random.New())
 	Ppub := suite.G2().Point().Mul(s, P)
@@ -251,7 +244,7 @@
 }
 
 func TestCPAEncryptOnG1(t *testing.T) {
-	suite := kilic.NewSuiteBLS12381()
+	suite := circl.NewSuiteBLS12381()
 	P := suite.G1().Point().Pick(random.New())
 	s := suite.G1().Scalar().Pick(random.New())
 	Ppub := suite.G1().Point().Mul(s, P)
